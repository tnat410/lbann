////////////////////////////////////////////////////////////////////////////////
// Copyright (c) 2014-2016, Lawrence Livermore National Security, LLC.
// Produced at the Lawrence Livermore National Laboratory.
// Written by the LBANN Research Team (B. Van Essen, et al.) listed in
// the CONTRIBUTORS file. <lbann-dev@llnl.gov>
//
// LLNL-CODE-697807.
// All rights reserved.
//
// This file is part of LBANN: Livermore Big Artificial Neural Network
// Toolkit. For details, see http://software.llnl.gov/LBANN or
// https://github.com/LLNL/LBANN.
//
// Licensed under the Apache License, Version 2.0 (the "Licensee"); you
// may not use this file except in compliance with the License.  You may
// obtain a copy of the License at:
//
// http://www.apache.org/licenses/LICENSE-2.0
//
// Unless required by applicable law or agreed to in writing, software
// distributed under the License is distributed on an "AS IS" BASIS,
// WITHOUT WARRANTIES OR CONDITIONS OF ANY KIND, either express or
// implied. See the License for the specific language governing
// permissions and limitations under the license.
////////////////////////////////////////////////////////////////////////////////

#include "lbann/layers/loss/l2_norm2.hpp"

namespace lbann {

namespace {

void local_fp_cpu(const AbsMat& local_input,
                  AbsMat& local_contribution) {
  LBANN_OMP_PARALLEL_FOR
  for (El::Int col = 0; col < local_input.Width(); ++col) {
    DataType sum = 0;
    for (El::Int row = 0; row < local_input.Height(); ++row) {
      const auto& x = local_input(row, col);
      sum += x * x;
    }
    local_contribution(0, col) = sum;
  }
}

void local_bp_cpu(const AbsMat& local_input,
                  const AbsMat& local_gradient_wrt_output,
                  AbsMat& local_gradient_wrt_input) {
<<<<<<< HEAD
  LBANN_OMP_PARALLEL_FOR_COLLAPSE2
  for (El::Int col = 0; col < local_input.Width(); ++col) {
    for (El::Int row = 0; row < local_input.Height(); ++row) {
=======
  auto const width = local_input.Width();
  auto const height = local_input.Height();
#pragma omp parallel for collapse(2)
  for (El::Int col = 0; col < width; ++col) {
    for (El::Int row = 0; row < height; ++row) {
>>>>>>> ca5b7c90
      const auto& x = local_input(row, col);
      const auto& dy = local_gradient_wrt_output(0, col);
      auto& dx = local_gradient_wrt_input(row, col);
      dx = 2 * x * dy;
    }
  }
}

} // namespace

template <>
void l2_norm2_layer<data_layout::MODEL_PARALLEL, El::Device::CPU>
     ::local_fp_compute(const AbsMat& local_input,
                        AbsMat& local_contribution) {
  local_fp_cpu(local_input, local_contribution);
}
template <>
void l2_norm2_layer<data_layout::MODEL_PARALLEL, El::Device::CPU>
     ::local_bp_compute(const AbsMat& local_input,
                        const AbsMat& local_gradient_wrt_output,
                        AbsMat& local_gradient_wrt_input) {
  local_bp_cpu(local_input,
               local_gradient_wrt_output,
               local_gradient_wrt_input);
}
template <>
void l2_norm2_layer<data_layout::DATA_PARALLEL, El::Device::CPU>
     ::local_fp_compute(const AbsMat& local_input,
                        AbsMat& local_contribution) {
  local_fp_cpu(local_input, local_contribution);
}
template <>
void l2_norm2_layer<data_layout::DATA_PARALLEL, El::Device::CPU>
     ::local_bp_compute(const AbsMat& local_input,
                        const AbsMat& local_gradient_wrt_output,
                        AbsMat& local_gradient_wrt_input) {
  local_bp_cpu(local_input,
               local_gradient_wrt_output,
               local_gradient_wrt_input);
}

} // namespace lbann<|MERGE_RESOLUTION|>--- conflicted
+++ resolved
@@ -46,17 +46,11 @@
 void local_bp_cpu(const AbsMat& local_input,
                   const AbsMat& local_gradient_wrt_output,
                   AbsMat& local_gradient_wrt_input) {
-<<<<<<< HEAD
-  LBANN_OMP_PARALLEL_FOR_COLLAPSE2
-  for (El::Int col = 0; col < local_input.Width(); ++col) {
-    for (El::Int row = 0; row < local_input.Height(); ++row) {
-=======
   auto const width = local_input.Width();
   auto const height = local_input.Height();
-#pragma omp parallel for collapse(2)
+  LBANN_OMP_PARALLEL_FOR_COLLAPSE2
   for (El::Int col = 0; col < width; ++col) {
     for (El::Int row = 0; row < height; ++row) {
->>>>>>> ca5b7c90
       const auto& x = local_input(row, col);
       const auto& dy = local_gradient_wrt_output(0, col);
       auto& dx = local_gradient_wrt_input(row, col);
