--- conflicted
+++ resolved
@@ -4,6 +4,7 @@
   callback_check_init.cpp
   callback_check_reconstruction_error.cpp
   callback_checknan.cpp
+  callback_checkpoint.cpp
   callback_checksmall.cpp
   callback_debug.cpp
   callback_debug_io.cpp
@@ -21,15 +22,10 @@
   callback_save_images.cpp
   callback_summary.cpp
   callback_timeline.cpp
-<<<<<<< HEAD
   callback_timer.cpp
   callback_variable_minibatch.cpp
   profiler.cpp
   )
 
 # Propagate the files up the tree
-set(SOURCES "${SOURCES}" "${THIS_DIR_SOURCES}" PARENT_SCOPE)
-=======
-  callback_checkpoint.cpp
-)
->>>>>>> a203d0b1
+set(SOURCES "${SOURCES}" "${THIS_DIR_SOURCES}" PARENT_SCOPE)