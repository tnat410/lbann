--- conflicted
+++ resolved
@@ -63,12 +63,7 @@
   return true;
 }
 
-<<<<<<< HEAD
 bool mnist_reader::fetch_label(CPUMat& Y, int data_id, int mb_idx, int tid) {
-  unsigned char label = m_image_data[data_id][0];
-  Y.Set(label, mb_idx, 1);
-=======
-bool mnist_reader::fetch_label(Mat& Y, int data_id, int mb_idx, int tid) {
   if(!m_gan_labelling) { //default
     unsigned char label = m_image_data[data_id][0];
     Y.Set(label, mb_idx, 1);
@@ -78,8 +73,7 @@
       //mb_idx < (m_mb_size/2) ? Y.Set(1,mb_idx,1) : Y.Set(m_gan_label_value,mb_idx,1);
       mb_idx < (get_current_mini_batch_size()/2) ? Y.Set(1,mb_idx,1) : Y.Set(m_gan_label_value,mb_idx,1);
     }
-  } 
->>>>>>> b34663e5
+  }
   return true;
 }
 
@@ -150,7 +144,7 @@
   m_image_data.clear();
 
   if(m_gan_labelling) m_num_labels=2;
-  std::cout << "MNIST load GAN m_gan_labelling : label_value " 
+  std::cout << "MNIST load GAN m_gan_labelling : label_value "
             << m_gan_labelling <<" : " << m_gan_label_value << std::endl;
 
   const std::string FileDir = get_file_dir();
