--- conflicted
+++ resolved
@@ -47,14 +47,8 @@
     m_linearized_input_size(0u),
     m_image_normalization(0u),
     m_image_width(0u), m_image_height(0u),
-<<<<<<< HEAD
-    m_img_min(std::numeric_limits<data_t>::max()), 
-    m_img_max(std::numeric_limits<data_t>::min()),
-    m_num_labels(0u) {
-=======
     m_img_min(std::numeric_limits<data_t>::max()),
     m_img_max(std::numeric_limits<data_t>::min()) {
->>>>>>> e6a31204
 }
 
 
