--- conflicted
+++ resolved
@@ -426,12 +426,9 @@
    CallbackCheckpoint checkpoint = 28;
    CallbackSaveModel save_model = 29;
    CallbackPolyLearningRate poly_learning_rate = 30;
-<<<<<<< HEAD
    CallbackReplaceWeights replace_weights = 31;
-=======
    CallbackGPUMemoryUsage gpu_memory_usage = 31;
    CallbackSyncLayers sync_layers = 32;
->>>>>>> 716d5eda
 }
 
 message CallbackLTFB {
@@ -597,12 +594,11 @@
   string extension = 2;
 }
 
-<<<<<<< HEAD
 message CallbackReplaceWeights {
   string source_layers = 1; //set of layers to copy weights from
   string destination_layers = 2;  //set of layers to copy weights to
   int64 batch_interval = 3;
-=======
+}
 message CallbackGPUMemoryUsage {
 }
 
@@ -610,7 +606,6 @@
   bool sync_gpus = 1;
   bool sync_mpi = 2;
   bool only_input = 3;
->>>>>>> 716d5eda
 }
 
 //========================================================================
