#include "lbann/proto/proto_common.hpp"

#include "lbann/lbann.hpp"
#include "lbann/base.hpp"
#include "lbann/comm.hpp"
#include "lbann/proto/init_image_data_readers.hpp"

#include <google/protobuf/io/coded_stream.h>
#include <google/protobuf/io/zero_copy_stream_impl.h>
#include <google/protobuf/text_format.h>

#include <unordered_map>
#include <unordered_set>
#include <sys/stat.h>

using namespace lbann;

/** Map from layer names to layers. */
std::map<std::string, Layer*> model_layers;
/** List of layer names. */
std::vector<std::string> model_layer_names;

/** Map from weights names to weights. */
std::map<std::string, weights*> model_weights;
/** List of weights names. */
std::vector<std::string> model_weights_names;

/** Whether a layer is already in the model. */
inline bool layer_is_in_model(std::string name) {
  return model_layers.find(name) != model_layers.end();
}

/** Whether a set of weights are already in the model. */
inline bool weights_are_in_model(std::string name) {
  return model_weights.find(name) != model_weights.end();
}

bool has_motifs(lbann_comm *comm, const lbann_data::LbannPB& p) {
  bool master = comm->am_world_master();
  if (master) std::cout << "starting has_motifs\n";
  const lbann_data::Model& m = p.model();
  const int num_layers = m.layer_size();
  for (int j=0; j<num_layers; j++) {
    const lbann_data::Layer& layer = m.layer(j);
    if (layer.has_motif_layer()) {
      return true;
    }  
  }
  return false;
}

void expand_motifs(lbann_comm *comm, lbann_data::LbannPB& pb) {
  bool master = comm->am_world_master();
  if (master) std::cout << "starting expand_motifs\n";
  const lbann_data::MotifDefinitions& m = pb.motif_definitions();
  const int num_motifs = m.motif_size();
  for (int j=0; j<num_motifs; j++) {
  }
}


void setup_pointers(
  std::vector<lbann_data::Layer> &proto_layers,
  lbann::model *model,
  bool master)
{
  for (size_t i=0; i<proto_layers.size(); i++) {
    std::string layer_name = model_layer_names[i];
    Layer *layer = model_layers[layer_name];

    std::stringstream err;

    // Set layer parents
    {
      std::string name;
      std::stringstream ss(proto_layers[i].parents());
      while (ss >> name) {
        if (master and not layer_is_in_model(name)) {
          err << __FILE__ << " " << __LINE__ << " :: "
              << "could not find parent layer " << name;
          throw lbann_exception(err.str());
        }
        Layer *parent_layer = model_layers[name];
        layer->add_parent_layer(parent_layer);
      }
      if (ss.bad()) {
        err << __FILE__ << " " << __LINE__ << " :: "
            << "could not parse " << proto_layers[i].parents();
        throw lbann_exception(err.str());
      }
    }

    // Set layer children
    {
      std::string name;
      std::stringstream ss(proto_layers[i].children());
      while (ss >> name) {
        if (master and not layer_is_in_model(name)) {
          err << __FILE__ << " " << __LINE__ << " :: "
              << "could not find child layer " << name;
          throw lbann_exception(err.str());
        }
        Layer *child_layer = model_layers[name];
        layer->add_child_layer(child_layer);
      }
      if (ss.bad()) {
        err << __FILE__ << " " << __LINE__ << " :: "
            << "could not parse " << proto_layers[i].children();
        throw lbann_exception(err.str());
      }
    }

    // Set a target layer's paired input layer
    if (dynamic_cast<target_layer*>(layer) != nullptr) {
      target_layer *target = dynamic_cast<target_layer*>(layer);

      std::string name;

      // Get input layer name
      if (proto_layers[i].has_target_distributed_minibatch()) {
        name = proto_layers[i].target_distributed_minibatch().paired_input_layer();
      }
      if (proto_layers[i].has_target_partitioned_minibatch()) {
        name = proto_layers[i].target_partitioned_minibatch().paired_input_layer();
      }
      if (name.empty()) {
        for (auto& other_layer : model_layers) {
          if (dynamic_cast<input_layer*>(other_layer.second) != nullptr) {
            name = other_layer.first;
            break;
          }
        }
      }
      if (master and (name.empty() or not layer_is_in_model(name))) {
        err << __FILE__ << " " << __LINE__ << " :: "
            << "could not find paired input layer for target layer";
        throw lbann_exception(err.str());
      }

      // Set input layer
      input_layer *input = dynamic_cast<input_layer*>(model_layers[name]);
      target->set_paired_input_layer(input);

    }

    // Set a reconstruction layer's original layer
    if (proto_layers[i].has_reconstruction()) {

      std::string name;

      // Get original layer name
      name = proto_layers[i].reconstruction().original_layer();
      if (name.empty()) {
        for (auto& other_layer : model_layers) {
          if (dynamic_cast<input_layer*>(other_layer.second) != nullptr) {
            name = other_layer.first;
            break;
          }
        }
      }
      if (master and (name.empty() or not layer_is_in_model(name))) {
        err << __FILE__ << " " << __LINE__ << " :: "
            << "could not find original layer for reconstruction layer";
        throw lbann_exception(err.str());
      }

      // Set original layer
      Layer *original_layer = model_layers[name];
      if (dynamic_cast<reconstruction_layer<data_layout::MODEL_PARALLEL>*>(layer)) {
        reconstruction_layer<data_layout::MODEL_PARALLEL> *reconstruction
          = dynamic_cast<reconstruction_layer<data_layout::MODEL_PARALLEL>*>(layer);
        reconstruction->set_original_layer(original_layer);
      }
      if (dynamic_cast<reconstruction_layer<data_layout::DATA_PARALLEL>*>(layer)) {
        reconstruction_layer<data_layout::DATA_PARALLEL> *reconstruction
          = dynamic_cast<reconstruction_layer<data_layout::DATA_PARALLEL>*>(layer);
        reconstruction->set_original_layer(original_layer);
      }

    }

  }
}

lbann_callback_imcomm::comm_type get_comm_type(const std::string &s, bool master)
{
  if (s == "none") {
    return lbann_callback_imcomm::comm_type::NONE;
  } else if (s == "normal") {
    return lbann_callback_imcomm::comm_type::NORMAL;
  } else if (s == "onebit_quantization") {
    return lbann_callback_imcomm::comm_type::ONEBIT_QUANTIZATION;
  } else if (s == "thresh_quantization") {
    return lbann_callback_imcomm::comm_type::THRESH_QUANTIZATION;
  } else if (s == "adaptive_quantization") {
    return lbann_callback_imcomm::comm_type::ADAPTIVE_QUANTIZATION;
  } else {
    if (master) {
      std::stringstream err;
      err << __FILE__ << " " <<__LINE__
         << " :: unkown comm_type: " << s
          << " should be one of: none, normal, onebit_quantization, thresh_quantization, adaptive_quantization";
      throw lbann_exception(err.str());
    } else {
      return lbann_callback_imcomm::comm_type::NONE; //keep compiler happy, and have only one proc throw exception
    }
  }
}

pool_mode get_pool_mode(const std::string& s, bool master)
{
  if (s == "max") {
    return pool_mode::max;
  } else if (s == "average") {
    return pool_mode::average;
  } else if (s == "average_no_pad") {
    return pool_mode::average_no_pad;
  } else {
    if (master) {
      std::stringstream err;
      err << __FILE__ << " " <<__LINE__
          << " :: unkown pool_mode: " << s
          << " should be one of: max, average, average_no_pad";
      throw lbann_exception(err.str());
    } else {
    return pool_mode::max; //keep compiler happy, and have only one proc throw exception
    }
  }
}

<<<<<<< HEAD
weight_initialization get_weight_initialization(const std::string& s, bool master)
{
  if (s == "zero") {
    return weight_initialization::zero;
  } else if (s == "uniform") {
    return weight_initialization::uniform;
  } else if (s == "normal") {
    return weight_initialization::normal;
  } else if (s == "glorot_normal") {
    return weight_initialization::glorot_normal;
  } else if (s == "glorot_uniform") {
    return weight_initialization::glorot_uniform;
  } else if (s == "he_normal") {
    return weight_initialization::he_normal;
  } else if (s == "he_uniform") {
    return weight_initialization::he_uniform;
  } else {
    if (master) {
      std::stringstream err;
      err << __FILE__ << " " <<__LINE__
          << " :: unkown weight_initialization: " << s
          << " should be one of: zero uniform normal glorot_normal glorot_uniform he_normal he_uniform";
      throw lbann_exception(err.str());
    } else {
      return weight_initialization::zero;  //keep compiler happy, and have only one proc throw exception

    }
  }
}

inline data_layout get_data_layout(const std::string& s)
=======
inline data_layout get_data_layout(const string& s)
>>>>>>> 67c79d93
{
  if (s == "model_parallel") {
    return data_layout::MODEL_PARALLEL;
  } else if (s == "data_parallel") {
    return data_layout::DATA_PARALLEL;
  } else {
    return data_layout::invalid;
  }
}


void get_proto_layers(
  std::vector<lbann_data::Layer> &proto_layers,
  const lbann_data::Model& m,
  lbann_comm *comm)
{
  const bool master = comm->am_world_master();
  const int num_layers = m.layer_size();
  std::stringstream err;
  proto_layers.clear();

  for (int j=0; j<num_layers; j++) {
    const lbann_data::Layer& layer = m.layer(j);

    //ensure no whitespace in name
    std::stringstream s(layer.name());
    std::string token;
    int num_tokens = 0;
    while (s >> token) {
      ++num_tokens;
    }
    if (master and num_tokens > 1) {
      err << __FILE__ << " " << __LINE__ << " :: "
          << " layer name \"" << layer.name() << "\" is invalid. "
          << "Cannot contain whitespace.";
      throw lbann_exception(err.str());
    }

    //add layer to list of layers
    proto_layers.push_back(layer);
  }
}


void add_layers(
  lbann::model *model,
  std::map<execution_mode, generic_data_reader *>& data_readers,
  cudnn::cudnn_manager *cudnn,
  const lbann_data::LbannPB& p)
{
  lbann_comm *comm = model->get_comm();
  const bool master = comm->am_world_master();
  if (master) {
    std::cout << "starting add_layers\n";
  }

  std::stringstream err;
  model_layers.clear(); //shouldn't need this, but just in case ...

  const lbann_data::Model& m = p.model();
  std::vector<lbann_data::Layer> proto_layers;
  get_proto_layers(proto_layers, m, comm);

  for (lbann_data::Layer& layer : proto_layers) {
    Layer *d = nullptr;

    // Get layer layout
    const data_layout layout = get_data_layout(layer.data_layout());
    if (master and layout == data_layout::invalid) {
      err << __FILE__ << " " << __LINE__ << " :: "
          << "layer " << layer.name() << " "
          << "has invalid data layout " << layer.data_layout();
      throw lbann_exception(err.str());
    }

    //////////////////////////////////////////////////////////////////
    // LAYER: Relu
    //////////////////////////////////////////////////////////////////
    if (layer.has_relu()) {
      //const lbann_data::Relu &ell = layer.relu();
      if (layout == data_layout::MODEL_PARALLEL) {
        d = new relu_layer<data_layout::MODEL_PARALLEL>(comm, NULL);
      } else {
        d = new relu_layer<data_layout::DATA_PARALLEL>(comm, cudnn);
      }
    }

    //////////////////////////////////////////////////////////////////
    // LAYER: sigmoid
    //////////////////////////////////////////////////////////////////
    else if (layer.has_sigmoid()) {
      //const lbann_data::Sigmoid &ell = layer.sigmoid();
      if (layout == data_layout::MODEL_PARALLEL) {
        d = new sigmoid_layer<data_layout::MODEL_PARALLEL>(comm);
      } else {
        d = new sigmoid_layer<data_layout::DATA_PARALLEL>(comm);
      }
    }

    //////////////////////////////////////////////////////////////////
    // LAYER: reconstruction
    //////////////////////////////////////////////////////////////////
    else if (layer.has_reconstruction()) {
      //xxx const lbann_data::TargetReconstruction & ell = layer.reconstruction();
      /*
      std::string original_layer = ell.original_layer();
      if (the_layers.find(original_layer) == the_layers.end() and master) {
        err << __FILE__ << " " << __LINE__ << " :: the original_field in the "
            << " Reconstruction layer has index " << original_layer
            << " but we don't have a layer with that index. Something may be "
            << " wrong in your prototext file";
        throw lbann_exception(err.str());
      }
      */
      if (layout == data_layout::MODEL_PARALLEL) {
        d = new reconstruction_layer<data_layout::MODEL_PARALLEL>(
          comm,
          nullptr
        );
      } else {
        d = new reconstruction_layer<data_layout::DATA_PARALLEL>(
          comm,
          nullptr
        );
      }
    }

    //////////////////////////////////////////////////////////////////
    // LAYER: input_distributed_minibatch
    //////////////////////////////////////////////////////////////////
    else if (layer.has_input_distributed_minibatch()) {
      const lbann_data::InputDistributedMiniBatch& ell = layer.input_distributed_minibatch();
      if (layout == data_layout::MODEL_PARALLEL) {
        d = new input_layer_distributed_minibatch<data_layout::MODEL_PARALLEL>(
          comm,
          m.num_parallel_readers(),
          data_readers,
          !ell.data_set_per_model());
      } else {
        d = new input_layer_distributed_minibatch<data_layout::DATA_PARALLEL>(
          comm,
          m.num_parallel_readers(),
          data_readers,
          !ell.data_set_per_model());
      }
    }

    //////////////////////////////////////////////////////////////////
    // LAYER: input_partitioned_minibatch
    //////////////////////////////////////////////////////////////////
    else if (layer.has_input_partitioned_minibatch()) {
      const lbann_data::InputPartitionedMiniBatch& ell = layer.input_partitioned_minibatch();
      if (layout == data_layout::MODEL_PARALLEL and master) {
        err << __FILE__ << " " << __LINE__ << " :: input_layer_partitioned_minibatch "
            << "does not support MODEL_PARALLEL layouts";
        throw lbann_exception(err.str());
      } else {
        d = new input_layer_partitioned_minibatch<data_layout::DATA_PARALLEL>(
          comm,
          m.num_parallel_readers(),
          data_readers,
          !ell.data_set_per_model());
      }
    }

    //////////////////////////////////////////////////////////////////
    // LAYER: fully_connected
    //////////////////////////////////////////////////////////////////
    else if (layer.has_fully_connected()) {
      const lbann_data::FullyConnected& ell = layer.fully_connected();
      int num_neurons;
      if (layer.num_neurons_from_data_reader()) {
        num_neurons = data_readers[execution_mode::training]->get_linearized_data_size();
      } else {
        num_neurons = ell.num_neurons();
      }
      if (layout == data_layout::MODEL_PARALLEL) {
        d = new fully_connected_layer<data_layout::MODEL_PARALLEL>(
          comm,
          num_neurons,
          nullptr,
          ell.has_bias(),
          cudnn);
      } else {
        d = new fully_connected_layer<data_layout::DATA_PARALLEL>(
          comm,
          num_neurons,
          nullptr,
          ell.has_bias(),
          cudnn);
      }

#if 0
      double l2_regularization_factor = ell.l2_regularization_factor();
      if(l2_regularization_factor != double(0.0)) {
        ((learning *) d)->set_l2_regularization_factor(l2_regularization_factor);
      }

      double group_lasso_regularization_factor = ell.group_lasso_regularization_factor();
      if (group_lasso_regularization_factor != double(0.0)) {
        ((learning *) d)->set_group_lasso_regularization_factor(group_lasso_regularization_factor);
      } 
#endif // 0
    }

    //////////////////////////////////////////////////////////////////
    // LAYER: reshape
    //////////////////////////////////////////////////////////////////
    else if (layer.has_reshape()) {
      const lbann_data::Reshape &ell = layer.reshape();
      int i;
      std::stringstream s(ell.dims());
      std::vector<int> dims;
      while (s >> i) {
        dims.push_back(i);
      }
      if (layout == data_layout::MODEL_PARALLEL) {
        d = new reshape_layer<data_layout::MODEL_PARALLEL>(comm, ell.num_dims(), dims.data());
      } else {
        d = new reshape_layer<data_layout::DATA_PARALLEL>(comm, ell.num_dims(), dims.data());
      }
    }

    //////////////////////////////////////////////////////////////////
    // LAYER: concatenation
    //////////////////////////////////////////////////////////////////
    else if (layer.has_concatenation()) {
      const lbann_data::Concatenation &ell = layer.concatenation();
      d = new concatenation_layer<>(comm, ell.concatenation_axis(), cudnn);
    }

    //////////////////////////////////////////////////////////////////
    // LAYER: slice
    //////////////////////////////////////////////////////////////////
    else if (layer.has_slice()) {
      const lbann_data::Slice &ell = layer.slice();
      std::stringstream s(ell.slice_points());
      std::vector<int> slice_points;
      int i;
      while (s >> i) {
        slice_points.push_back(i);
      }
      d = new slice_layer<>(comm, ell.slice_axis(), slice_points, cudnn);
    }

    //////////////////////////////////////////////////////////////////
    // LAYER: sum
    //////////////////////////////////////////////////////////////////
    else if (layer.has_sum()) {
      d = new sum_layer<>(comm, cudnn);
    }

    //////////////////////////////////////////////////////////////////
    // LAYER: noise 
    //////////////////////////////////////////////////////////////////
    else if (layer.has_noise()) {
      const lbann_data::Noise& ell = layer.noise();
      d = new noise_layer<>(comm,ell.noise_factor(), cudnn);
    }

    //////////////////////////////////////////////////////////////////
    // LAYER: split
    //////////////////////////////////////////////////////////////////
    else if (layer.has_split()) {
      d = new split_layer<>(comm, cudnn);
    }

    //////////////////////////////////////////////////////////////////
    // LAYER: pooling
    //////////////////////////////////////////////////////////////////
    else if (layer.has_pooling()) {
      const lbann_data::Pooling& ell = layer.pooling();
      bool has_vectors = ell.has_vectors();

      if (has_vectors) {

        int i;
        std::stringstream ss(ell.pool_dims());
        std::vector<int> pool_dims;
        while (ss >> i) {
          pool_dims.push_back(i);
        }

        std::vector<int> pool_pads;
        ss.clear();
        ss.str(ell.pool_pads());
        while (ss >> i) {
          pool_pads.push_back(i);
        }

        std::vector<int> pool_strides;
        ss.clear();
        ss.str(ell.pool_strides());
        while (ss >> i) {
          pool_strides.push_back(i);
        }
        if (layout == data_layout::MODEL_PARALLEL and master) {
          err << __FILE__ << " " << __LINE__ << " :: local_response_normalization "
              << "does not support MODEL_PARALLEL layouts";
          throw lbann_exception(err.str());
        } else {
          d = new pooling_layer<data_layout::DATA_PARALLEL>(
            comm,
            ell.num_dims(),
            &pool_dims[0],
            &pool_pads[0],
            &pool_strides[0],
            get_pool_mode(ell.pool_mode(), master),
            cudnn
          );
        }
      } else {
        if (layout == data_layout::MODEL_PARALLEL and master) {
          err << __FILE__ << " " << __LINE__ << " :: local_response_normalization "
              << "does not support MODEL_PARALLEL layouts";
          throw lbann_exception(err.str());
        } else {
          d = new pooling_layer<data_layout::DATA_PARALLEL>(
            comm,
            ell.num_dims(),
            ell.pool_dims_i(),
            ell.pool_pads_i(),
            ell.pool_strides_i(),
            get_pool_mode(ell.pool_mode(), master),
            cudnn
          );
        }
      }
    }

    //////////////////////////////////////////////////////////////////
    // LAYER: unpooling
    //////////////////////////////////////////////////////////////////
    else if (layer.has_unpooling()) {
      const lbann_data::Unpooling& ell = layer.unpooling();
      pooling_layer<data_layout::DATA_PARALLEL> *pl = (pooling_layer<data_layout::DATA_PARALLEL>*)model_layers[ell.pooling_layer()];
      if (layout == data_layout::MODEL_PARALLEL and master) {
        err << __FILE__ << " " << __LINE__ << " :: local_response_normalization "
            << "does not support MODEL_PARALLEL layouts";
        throw lbann_exception(err.str());
      } else {
        d = new unpooling_layer<data_layout::DATA_PARALLEL>(
          comm,
          pl
        );
      }
    }

    //////////////////////////////////////////////////////////////////
    // LAYER: Convolution
    //////////////////////////////////////////////////////////////////
    else if (layer.has_convolution()) {
      const lbann_data::Convolution& ell = layer.convolution();
      bool has_vectors = ell.has_vectors();

      if (has_vectors) {
        std::vector<int> conv_dims;
        std::stringstream ss;
        int i;
        ss.str(ell.conv_dims());
        while (ss >> i) {
          conv_dims.push_back(i);
        }

        std::vector<int> conv_pads;
        ss.clear();
        ss.str(ell.conv_pads());
        while (ss >> i) {
          conv_pads.push_back(i);
        }

        std::vector<int> conv_strides;
        ss.clear();
        ss.str(ell.conv_strides());
        while (ss >> i) {
          conv_strides.push_back(i);
        }

        if (layout == data_layout::MODEL_PARALLEL and master) {
          err << __FILE__ << " " << __LINE__ << " :: convolution "
              << "does not support MODEL_PARALLEL layouts";
          throw lbann_exception(err.str());
        } else {
          d = new convolution_layer<data_layout::DATA_PARALLEL>(
            comm,
            ell.num_dims(),
            ell.num_output_channels(),
            conv_dims,
            conv_pads,
            conv_strides,
            ell.has_bias(),
            cudnn
          );
        }
      }

      else {
        if (layout == data_layout::MODEL_PARALLEL and master) {
          err << __FILE__ << " " << __LINE__ << " :: convolution "
              << "does not support MODEL_PARALLEL layouts";
          throw lbann_exception(err.str());
        } else {
          d = new convolution_layer<data_layout::DATA_PARALLEL>(
            comm,
            ell.num_dims(),
            ell.num_output_channels(),
            ell.conv_dims_i(),
            ell.conv_pads_i(),
            ell.conv_strides_i(),
            ell.has_bias(),
            cudnn
          );
        }
      }
    }

    //////////////////////////////////////////////////////////////////
    // LAYER: Deconvolution
    //////////////////////////////////////////////////////////////////
    else if (layer.has_deconvolution()) {
      const lbann_data::Deconvolution& ell = layer.deconvolution();
      bool has_vectors = ell.has_vectors();

      if (has_vectors) {
        std::vector<int> conv_dims;
        std::stringstream ss;
        int i;
        ss.str(ell.conv_dims());
        while (ss >> i) {
          conv_dims.push_back(i);
        }

        std::vector<int> conv_pads;
        ss.clear();
        ss.str(ell.conv_pads());
        while (ss >> i) {
          conv_pads.push_back(i);
        }

        std::vector<int> conv_strides;
        ss.clear();
        ss.str(ell.conv_strides());
        while (ss >> i) {
          conv_strides.push_back(i);
        }

        if (layout == data_layout::MODEL_PARALLEL and master) {
          err << __FILE__ << " " << __LINE__ << " :: deconvolution "
              << "does not support MODEL_PARALLEL layouts";
          throw lbann_exception(err.str());
        } else {
          d = new deconvolution_layer<data_layout::DATA_PARALLEL>(
            comm,
            ell.num_dims(),
            ell.num_output_channels(),
            conv_dims,
            conv_pads,
            conv_strides,
            ell.has_bias(),
            cudnn
          );
        }
      }

      else {
        if (layout == data_layout::MODEL_PARALLEL and master) {
          err << __FILE__ << " " << __LINE__ << " :: deconvolution "
              << "does not support MODEL_PARALLEL layouts";
          throw lbann_exception(err.str());
        } else {
          d = new deconvolution_layer<data_layout::DATA_PARALLEL>(
            comm,
            ell.num_dims(),
            ell.num_output_channels(),
            ell.conv_dims_i(),
            ell.conv_pads_i(),
            ell.conv_strides_i(),
            ell.has_bias(),
            cudnn
          );
        }
      }
    }

    //////////////////////////////////////////////////////////////////
    // LAYER: local_response_normalization
    //////////////////////////////////////////////////////////////////
    else if (layer.has_local_response_normalization()) {
      const lbann_data::LocalResponseNormalization& ell = layer.local_response_normalization();

      DataType lrn_alpha = ell.lrn_alpha();
      DataType lrn_beta = ell.lrn_beta();
      DataType lrn_k = ell.lrn_k();
      int window_width = ell.window_width();
      if (layout == data_layout::MODEL_PARALLEL and master) {
        err << __FILE__ << " " << __LINE__ << " :: local_response_normalization "
            << "does not support MODEL_PARALLEL layouts";
        throw lbann_exception(err.str());
      } else {
        d = new local_response_normalization_layer<data_layout::DATA_PARALLEL>(
          comm,
          window_width,
          lrn_alpha,
          lrn_beta,
          lrn_k,
          cudnn);
      }
    }

    //////////////////////////////////////////////////////////////////
    // LAYER: selu_dropout (regularizer)
    //////////////////////////////////////////////////////////////////
    else if (layer.has_selu_dropout()) {
      const lbann_data::SeluDropout& ell = layer.selu_dropout();
      if (layout == data_layout::MODEL_PARALLEL) {
        d = new selu_dropout<data_layout::MODEL_PARALLEL>(
          comm,
          ell.keep_prob(),
          ell.alpha(),
          ell.scale()
        );
      } else {
        d = new selu_dropout<data_layout::DATA_PARALLEL>(
          comm,
          ell.keep_prob(),
          ell.alpha(),
          ell.scale()
        );
      }
    }

    //////////////////////////////////////////////////////////////////
    // LAYER: batch_normalization
    //////////////////////////////////////////////////////////////////
    else if (layer.has_batch_normalization()) {
      const lbann_data::BatchNormalization& ell = layer.batch_normalization();
      if (layout == data_layout::MODEL_PARALLEL and master) {
        err << __FILE__ << " " << __LINE__ << " :: batch_normalization "
            << "does not support MODEL_PARALLEL layouts";
        throw lbann_exception(err.str());
      } else {
        d = new batch_normalization<data_layout::DATA_PARALLEL>(
          comm,
          ell.decay(),
          ell.epsilon(),
          cudnn/*,
                 ell.global_stats()*/);
      }
    }

    //////////////////////////////////////////////////////////////////
    // LAYER: selu (activation)
    //////////////////////////////////////////////////////////////////
    else if (layer.has_selu()) {
      const lbann_data::Selu& ell = layer.selu();
      if (layout == data_layout::MODEL_PARALLEL) {
        d = new selu_layer<data_layout::MODEL_PARALLEL>(
          comm,
          ell.alpha(),
          ell.scale()
        );
      } else {
        d = new selu_layer<data_layout::DATA_PARALLEL>(
          comm,
          ell.alpha(),
          ell.scale()
        );
      }
    }

    //////////////////////////////////////////////////////////////////
    // LAYER: tanh
    //////////////////////////////////////////////////////////////////
    else if (layer.has_tanh()) {
      //const lbann_data::Tanh& ell = layer.tanh();
      if (layout == data_layout::MODEL_PARALLEL) {
        d = new tanh_layer<data_layout::MODEL_PARALLEL>(comm);
      } else {
        d = new tanh_layer<data_layout::DATA_PARALLEL>(comm);
      }
    }

    //////////////////////////////////////////////////////////////////
    // LAYER: softplus
    //////////////////////////////////////////////////////////////////
    else if (layer.has_softplus()) {
      //const lbann_data::Softplus& ell = layer.softplus();
      if (layout == data_layout::MODEL_PARALLEL) {
        d = new softplus_layer<data_layout::MODEL_PARALLEL>(comm);
      } else {
        d = new softplus_layer<data_layout::DATA_PARALLEL>(comm);
      }
    }

    //////////////////////////////////////////////////////////////////
    // LAYER: smooth_relu
    //////////////////////////////////////////////////////////////////
    else if (layer.has_smooth_relu()) {
      //const lbann_data::SmoothRelu& ell = layer.smooth_relu();
      if (layout == data_layout::MODEL_PARALLEL) {
        d = new smooth_relu_layer<data_layout::MODEL_PARALLEL>(comm);
      } else {
        d = new smooth_relu_layer<data_layout::DATA_PARALLEL>(comm);
      }
    }

    //////////////////////////////////////////////////////////////////
    // LAYER: leaky_relu
    //////////////////////////////////////////////////////////////////
    else if (layer.has_leaky_relu()) {
      const lbann_data::LeakyRelu& ell = layer.leaky_relu();
      if (layout == data_layout::MODEL_PARALLEL) {
        d = new leaky_relu_layer<data_layout::MODEL_PARALLEL>(
          comm,
          ell.leak()
        );
      } else {
        d = new leaky_relu_layer<data_layout::DATA_PARALLEL>(
          comm,
          ell.leak()
        );
      }
    }

    //////////////////////////////////////////////////////////////////
    // LAYER: id
    //////////////////////////////////////////////////////////////////
    else if (layer.has_id()) {
      //const lbann_data::ID& ell = layer.id();
      if (layout == data_layout::MODEL_PARALLEL) {
        d = new id_layer<data_layout::MODEL_PARALLEL>(comm);
      } else {
        d = new id_layer<data_layout::DATA_PARALLEL>(comm);
      }
    }

    //////////////////////////////////////////////////////////////////
    // LAYER: elu
    //////////////////////////////////////////////////////////////////
    else if (layer.has_elu()) {
      const lbann_data::ELU& ell = layer.elu();
      if (layout == data_layout::MODEL_PARALLEL) {
        d = new elu_layer<data_layout::MODEL_PARALLEL>(
          comm,
          ell.alpha()
        );
      } else {
        d = new elu_layer<data_layout::DATA_PARALLEL>(
          comm,
          ell.alpha()
        );
      }
    }

    //#####

    //////////////////////////////////////////////////////////////////
    // LAYER: atan
    //////////////////////////////////////////////////////////////////
    else if (layer.has_atan()) {
      if (layout == data_layout::MODEL_PARALLEL) {
        d = new atan_layer<data_layout::MODEL_PARALLEL>(comm);
      } else {
        d = new atan_layer<data_layout::DATA_PARALLEL>(comm);
      }
    } 

    //////////////////////////////////////////////////////////////////
    // LAYER: bent_identity
    //////////////////////////////////////////////////////////////////
    else if (layer.has_bent_identity()) {
      if (layout == data_layout::MODEL_PARALLEL) {
        d = new bent_identity_layer<data_layout::MODEL_PARALLEL>(comm);
      } else {
        d = new bent_identity_layer<data_layout::DATA_PARALLEL>(comm);
      }
    } 

    //////////////////////////////////////////////////////////////////
    // LAYER: exponential
    //////////////////////////////////////////////////////////////////
    else if (layer.has_exponential()) {
      if (layout == data_layout::MODEL_PARALLEL) {
        d = new exponential_layer<data_layout::MODEL_PARALLEL>(comm);
      } else {
        d = new exponential_layer<data_layout::DATA_PARALLEL>(comm);
      }
    } 

    //////////////////////////////////////////////////////////////////
    // LAYER: swish
    //////////////////////////////////////////////////////////////////
    else if (layer.has_swish()) {
      if (layout == data_layout::MODEL_PARALLEL) {
        d = new swish_layer<data_layout::MODEL_PARALLEL>(comm);
      } else {
        d = new swish_layer<data_layout::DATA_PARALLEL>(comm);
      }
    } 

    //////////////////////////////////////////////////////////////////
    // LAYER: dropout
    //////////////////////////////////////////////////////////////////
    else if (layer.has_dropout()) {
      const lbann_data::Dropout& ell = layer.dropout();
      if (layout == data_layout::MODEL_PARALLEL) {
        d = new dropout<data_layout::MODEL_PARALLEL>(
          comm,
          ell.keep_prob());
      } else {
        d = new dropout<data_layout::DATA_PARALLEL>(
          comm,
          ell.keep_prob());
      }
    }

    //////////////////////////////////////////////////////////////////
    // LAYER: softmax
    //////////////////////////////////////////////////////////////////
    else if (layer.has_softmax()) {
      //const lbann_data::Softmax& ell = layer.softmax();
      if (layout == data_layout::MODEL_PARALLEL) {
        d = new softmax_layer<data_layout::MODEL_PARALLEL>(comm, cudnn);
      } else {
        d = new softmax_layer<data_layout::DATA_PARALLEL>(comm,cudnn);
      }
    }

    //////////////////////////////////////////////////////////////////
    // LAYER: target_partitioned_minibatch
    //////////////////////////////////////////////////////////////////
    else if (layer.has_target_partitioned_minibatch()) {
      const lbann_data::TargetPartitionedMinibatch& ell = layer.target_partitioned_minibatch();
      if (layout == data_layout::MODEL_PARALLEL and master) {
        err << __FILE__ << " " << __LINE__ << " :: target_layer_partitioned_minibatch "
            << "does not support MODEL_PARALLEL layouts";
        throw lbann_exception(err.str());
      } else {
        d = new  target_layer_partitioned_minibatch<data_layout::DATA_PARALLEL>(
          comm,
          nullptr,
          m.num_parallel_readers(),
          data_readers,
          ell.shared_data_reader(),
          ell.for_regression());
      }
    }

    //////////////////////////////////////////////////////////////////
    // LAYER: target_distributed_minibatch
    //////////////////////////////////////////////////////////////////
    else if (layer.has_target_distributed_minibatch()) {
      const lbann_data::TargetDistributedMinibatch& ell = layer.target_distributed_minibatch();
      if (layout == data_layout::MODEL_PARALLEL) {
        d = new  target_layer_distributed_minibatch<data_layout::MODEL_PARALLEL>(
          comm,
          nullptr,
          m.num_parallel_readers(),
          data_readers,
          ell.shared_data_reader(),
          ell.for_regression());
      } else {
        d = new  target_layer_distributed_minibatch<data_layout::DATA_PARALLEL>(
          comm,
          nullptr,
          m.num_parallel_readers(),
          data_readers,
          ell.shared_data_reader(),
          ell.for_regression());
      }
    }

    //////////////////////////////////////////////////////////////////
    // ERROR
    //////////////////////////////////////////////////////////////////
    else {
      if (master) {
        err << __FILE__ << " " << __LINE__
            << " :: unknown or unsupported layer type";
        throw lbann_exception(err.str());
      }
    }

    // Set layer name
    std::string layer_name = layer.name();
    if (!layer_name.empty()) {
      d->set_name(layer_name);
    } else {
      layer_name = d->get_name();
    }
    if (master and layer_is_in_model(layer_name)) {
      err << __FILE__ << " " << __LINE__
          << " :: layer name " << layer_name << " is not unique" ;
      throw lbann_exception(err.str());
    }

    // Add layer to model
    model->add_layer(d);
    model_layers[layer_name] = d;
    model_layer_names.push_back(layer_name);

  }

  setup_pointers(proto_layers, model, master);

}

lbann_summary * construct_summarizer(const lbann_data::Model &m, lbann_comm *comm) {
  lbann_summary *summary = nullptr;
  bool master = comm->am_world_master();
  int size = m.callback_size();
  for (int j=0; j<size; j++) {
    const lbann_data::Callback& callback = m.callback(j);
    if (callback.has_summary()) {
      const lbann_data::CallbackSummary& c = callback.summary();
      if (master) {
        std::cout << "constructing summarizer with dir: " << c.dir() << std::endl;
      }

      //check to see if directory exists
      struct stat sb;
      if (! ( stat(c.dir().c_str(), &sb) == 0 && S_ISDIR(sb.st_mode) )) {
        if (master) {
          throw lbann_exception(
            std::string {} + __FILE__ + " " + std::to_string(__LINE__) + " :: " +
            "summary directory " + c.dir() + " does not exist");
        }    
      }
      summary = new lbann_summary(c.dir(), comm);
    }
  }
  return summary;
}


void choose_imcomm_callback_weights(lbann_comm *comm,
                                    const lbann_data::Model& m,
                                    std::unordered_set<std::string> &include_list,
                                    std::unordered_set<std::string> &exclude_list) {
  const bool master = comm->am_world_master();
  const int num_weights = m.weights_size();
  for (int j=0; j<num_weights; j++) {
    const lbann_data::Weights& w = m.weights(j);
    switch (w.imcomm()) {
      case lbann_data::Imcomm::DEFAULT :
        break;
      case lbann_data::Imcomm::EXCLUDE :
        exclude_list.insert(w.name());
        if (master) {
          std::cout << "EXPLICITLY EXCLUDING: " << w.name() << std::endl;
        }
        break;
      case lbann_data::Imcomm::INCLUDE :
        include_list.insert(w.name());
        if (master) {
          std::cout << "EXPLICITLY INCLUDING: " << w.name() << std::endl;
        }
        break;
      //todo TODO need error checking here
      case lbann_data::Imcomm::Imcomm_INT_MIN_SENTINEL_DO_NOT_USE_ :
        break;
      case lbann_data::Imcomm::Imcomm_INT_MAX_SENTINEL_DO_NOT_USE_ :
        break;
    }
  }

}

void init_callbacks(
  lbann_comm *comm,
  lbann::model *model,
  std::map<execution_mode, lbann::generic_data_reader *>& data_readers,
  const lbann_data::LbannPB& p)
{
  std::stringstream err;
  bool master = comm->am_world_master();

  const lbann_data::Model& m = p.model();
  if (master) std::cerr << std::endl << "starting init_callbacks; size: " << m.callback_size() << std::endl;

  
  //the same summarizer is passed to all call backs that take a summarizer;
  //construct_summarizer returns this summarizer, which may be a nullptr
  lbann_summary *summarizer = construct_summarizer(m, comm);


  //loop over the callbacks
  int size = m.callback_size();
  for (int j=0; j<size; j++) {
    const lbann_data::Callback& callback = m.callback(j);

    //////////////////////////////////////////////////////////////////
    // CALLBACK: ltfb
    //////////////////////////////////////////////////////////////////
    if (callback.has_ltfb()) {
      const lbann_data::CallbackLTFB &c = callback.ltfb();
      lbann_callback_ltfb *ltfb_cb = new lbann_callback_ltfb(c.round_size(), summarizer);
      model->add_callback(ltfb_cb);
    }

    //////////////////////////////////////////////////////////////////
    // CALLBACK: save_images
    //////////////////////////////////////////////////////////////////
    if (callback.has_save_images()) {
      const lbann_data::CallbackSaveImages& c = callback.save_images();
      std::string image_dir = c.image_dir();
      std::string extension = c.extension();
      generic_data_reader *reader = data_readers[execution_mode::training];
      lbann_callback_save_images *image_cb = new lbann_callback_save_images(reader, image_dir, extension);
      model->add_callback(image_cb);
    }

    //////////////////////////////////////////////////////////////////
    // CALLBACK: print
    //////////////////////////////////////////////////////////////////
    if (callback.has_print()) {
      const lbann_data::CallbackPrint& c = callback.print();
      if (master) {
        std::cout << "adding print callback" << std::endl;
      }
      lbann_callback_print *print_cb = new lbann_callback_print(c.interval());
      model->add_callback(print_cb);
    }

    //////////////////////////////////////////////////////////////////
    // CALLBACK: timer
    //////////////////////////////////////////////////////////////////
    if (callback.has_timer()) {
      lbann_callback_timer *timer_cb = new lbann_callback_timer(summarizer);
      model->add_callback(timer_cb);
    }

    //////////////////////////////////////////////////////////////////
    // CALLBACK: summary
    //////////////////////////////////////////////////////////////////
    if (callback.has_summary()) {
      const lbann_data::CallbackSummary& c = callback.summary();
      lbann_callback_summary *summary_cb = new lbann_callback_summary(summarizer, c.batch_interval(), c.mat_interval());
      model->add_callback(summary_cb);
    }

    //////////////////////////////////////////////////////////////////
    // CALLBACK: dump_weights
    //////////////////////////////////////////////////////////////////
    if (callback.has_dump_weights()) {
      const lbann_data::CallbackDumpWeights& c = callback.dump_weights();
      if (master) {
        std::cout << "adding dump weights callback with basename: " << c.basename()
                  << " and interval: " << c.interval() << std::endl;
      }
      lbann_callback_dump_weights *weights_cb = new lbann_callback_dump_weights(c.basename(), c.interval());
      model->add_callback(weights_cb);
    }

    //////////////////////////////////////////////////////////////////
    // CALLBACK: dump_activations
    //////////////////////////////////////////////////////////////////
    if (callback.has_dump_activations()) {
      const lbann_data::CallbackDumpActivations& c = callback.dump_activations();
      if (master) {
        std::cout << "adding dump activations callback with basename: " << c.basename()
                  << " and interval: " << c.interval() << std::endl;
      }
      lbann_callback_dump_activations *activations_cb = new lbann_callback_dump_activations(c.basename(), c.interval());
      model->add_callback(activations_cb);
    }

    //////////////////////////////////////////////////////////////////
    // CALLBACK: dump_gradients
    //////////////////////////////////////////////////////////////////
    if (callback.has_dump_gradients()) {
      const lbann_data::CallbackDumpGradients& c = callback.dump_gradients();
      if (master) {
        std::cout << "adding dump gradients callback with basename: " << c.basename()
                  << " and interval: " << c.interval() << std::endl;
      }
      lbann_callback_dump_gradients *gradients_cb = new lbann_callback_dump_gradients(c.basename(), c.interval());
      model->add_callback(gradients_cb);
    }

    //////////////////////////////////////////////////////////////////
    // CALLBACK: dump_mb_indices
    //////////////////////////////////////////////////////////////////
    if (callback.has_dump_mb_indices()) {
      const lbann_data::CallbackDumpMBIndices& c = callback.dump_mb_indices();
      if (master) {
        std::cout << "adding dump I/O callback with basename: " << c.basename()
                  << " and interval: " << c.interval() << std::endl;
      }
      lbann_callback_dump_minibatch_sample_indices *mb_indices_cb = new lbann_callback_dump_minibatch_sample_indices(c.basename(), c.interval());
      model->add_callback(mb_indices_cb);
    }

    //////////////////////////////////////////////////////////////////
    // CALLBACK: check_dataset
    //////////////////////////////////////////////////////////////////
    if (callback.has_check_dataset()) {
      //const lbann_data::CallbackCheckDataset& c = callback.check_dataset();
      if (master) {
        std::cout << "adding callback to check the dataset" << std::endl;
      }
      lbann_callback_check_dataset *check_dataset_cb = new lbann_callback_check_dataset();
      model->add_callback(check_dataset_cb);
    }

    //////////////////////////////////////////////////////////////////
    // CALLBACK: disp_io_stats
    //////////////////////////////////////////////////////////////////
    if (callback.has_disp_io_stats()) {
      const lbann_data::CallbackDispIOStats& c = callback.disp_io_stats();
      std::stringstream s(c.layers());
      std::unordered_set<Layer*> which;
      std::string a;
      while (s >> a) {
        if (master and not layer_is_in_model(a)) {
          err << __FILE__ << " " << __LINE__
              << " :: callback disp_io_stats: could not find layer " << a;
          throw lbann_exception(err.str());
        }
        which.insert(model_layers[a]);
        if (master) {
          std::cout << "adding display I/O stats callback for layer " << a;
        }
      }
      lbann_callback_io *io_cb = new lbann_callback_io(which);
      model->add_callback(io_cb);
    }

    //////////////////////////////////////////////////////////////////
    // CALLBACK: imcomm
    //////////////////////////////////////////////////////////////////
    if (callback.has_imcomm()) {
      const lbann_data::CallbackImComm& c = callback.imcomm();
      if (master) {
        std::cout << "adding imcomm callback\n";
      }
      std::unordered_set<std::string> include_list, exclude_list;
      choose_imcomm_callback_weights(comm, m, include_list, exclude_list);
      if (c.all_optimizers()) {
        for (auto it : model_weights) {
          std::string name = it.second->get_name();
          if (exclude_list.find(name) == exclude_list.end()) {
            if (master) {
              std::cout << "ADDING to IMCOMM: " << name << std::endl;
            }
            include_list.insert(name);
          } else {
            if (master) {
              std::cout << "WOULD ADD TO IMCOMM, but was explicitly excluded: " 
                        << name << std::endl;
            } 
          }
        }  
      }
      std::unordered_set<weights*> weights_list;
      for (std::string name : include_list) {
        if (master && !weights_are_in_model(name)) {
          err << __FILE__ << " " << __LINE__
              << " :: callback imcomm: could not find " << name;
          throw lbann_exception(err.str());
        }
        weights_list.insert(model_weights[name]);
      }
      lbann_callback_imcomm::comm_type c_type = get_comm_type(c.intermodel_comm_method(), master);
      lbann_callback_imcomm *im = new lbann_callback_imcomm(c_type, weights_list, summarizer);
      model->add_callback(im);
    }

    //////////////////////////////////////////////////////////////////
    // CALLBACK: step_learning_rate
    //////////////////////////////////////////////////////////////////
    if (callback.has_step_learning_rate()) {
      const lbann_data::CallbackStepLearningRate &c = callback.step_learning_rate();
      std::stringstream s(c.weights());
      std::unordered_set<weights*> weights_list;
      std::string name;
      while (s >> name) {
        if (master && !weights_are_in_model(name)) {
          err << __FILE__ << " " << __LINE__
              << " :: callback step_learning_rate: could not find " << name;
          throw lbann_exception(err.str());
        }
        weights_list.insert(model_weights[name]);
      }
      lbann_callback_adaptive_learning_rate *learn
        = new lbann_callback_adaptive_learning_rate(c.step(), c.amt(), weights_list);
      model->add_callback(learn);
    }

    //////////////////////////////////////////////////////////////////
    // CALLBACK: adaptive_learning_rate
    //////////////////////////////////////////////////////////////////
    if (callback.has_adaptive_learning_rate()) {
      const lbann_data::CallbackAdaptiveLearningRate &c = callback.adaptive_learning_rate();
      std::stringstream s(c.weights());
      std::unordered_set<weights*> weights_list;
      std::string name;
      while (s >> name) {
        if (master && !weights_are_in_model(name)) {
          err << __FILE__ << " " << __LINE__
              << " :: callback adaptive_learning_rate: could not find " << name;
          throw lbann_exception(err.str());
        }
        weights_list.insert(model_weights[name]);
      }
      lbann_callback_adaptive_learning_rate *learn
        = new lbann_callback_adaptive_learning_rate(c.patience(), c.amt(), weights_list);
      model->add_callback(learn);
    }

    //////////////////////////////////////////////////////////////////
    // CALLBACK: debug
    //////////////////////////////////////////////////////////////////
    if (callback.has_debug()) {
      const lbann_data::CallbackDebug& c = callback.debug();
      if (master) {
        std::cout << "adding debugging callback for phase: " << c.phase() << std::endl;
      }
      lbann_callback_debug *debug_cb = nullptr;
      if(c.phase() == "train" || c.phase() == "training") {
        debug_cb = new lbann_callback_debug(execution_mode::training, summarizer);
      } else if (c.phase() == "validation") {
        debug_cb = new lbann_callback_debug(execution_mode::validation, summarizer);
      } else if (c.phase() == "test" || c.phase() == "testing") {
        debug_cb = new lbann_callback_debug(execution_mode::testing, summarizer);
      } else {
        debug_cb = new lbann_callback_debug();
      }
      model->add_callback(debug_cb);
    }

    //////////////////////////////////////////////////////////////////
    // CALLBACK: debug_io
    //////////////////////////////////////////////////////////////////
    if (callback.has_debug_io()) {
      const lbann_data::CallbackDebugIO& c = callback.debug_io();
      if (master) {
        std::cout << "adding debugging I/O callback for phase: " << c.phase() << std::endl;
      }
      lbann_callback_debug_io *debug_cb = nullptr;
      if(c.phase() == "train" || c.phase() == "training") {
        debug_cb = new lbann_callback_debug_io(execution_mode::training, c.lvl());
      } else if (c.phase() == "validate" || c.phase() == "validation") {
        debug_cb = new lbann_callback_debug_io(execution_mode::validation, c.lvl());
      } else if (c.phase() == "test" || c.phase() == "testing") {
        debug_cb = new lbann_callback_debug_io(execution_mode::testing, c.lvl());
      } else {
        debug_cb = new lbann_callback_debug_io();
      }
      model->add_callback(debug_cb);
    }

    //////////////////////////////////////////////////////////////////
    // CALLBACK: check_small
    //////////////////////////////////////////////////////////////////
    if (callback.has_check_small()) {
      if (master) {
        std::cout << "adding check_small callback" << std::endl;
      }
      lbann_callback_checksmall *checksmall_cb = new lbann_callback_checksmall();
      model->add_callback(checksmall_cb);
    }

    //////////////////////////////////////////////////////////////////
    // CALLBACK: check_nan
    //////////////////////////////////////////////////////////////////
    if (callback.has_check_nan()) {
      if (master) {
        std::cout << "adding check_nan callback" << std::endl;
      }
      lbann_callback_checknan *checknan_cb = new lbann_callback_checknan();
      model->add_callback(checknan_cb);
    }

    //////////////////////////////////////////////////////////////////
    // CALLBACK: hang
    //////////////////////////////////////////////////////////////////
    if (callback.has_hang()) {
      const lbann_data::CallbackHang& c = callback.hang();
      int rank_to_hang = c.rank();
      if (master) {
        if (rank_to_hang == -1) {
          std::cout << "*** HANGING EVERY RANK IN HANG CALLBACK ***" <<
                    std::endl;
        } else {
          std::cout << "*** HANGING RANK " << rank_to_hang <<
                    " IN HANG CALLBACK ***" << std::endl;
        }
      }
      lbann_callback_hang *hang_cb = new lbann_callback_hang(rank_to_hang);
      model->add_callback(hang_cb);
    }

    //////////////////////////////////////////////////////////////////
    // CALLBACK: drop_fixed_learning_rate
    //////////////////////////////////////////////////////////////////
    if (callback.has_drop_fixed_learning_rate()) {
      const lbann_data::CallbackDropFixedLearningRate& c =
        callback.drop_fixed_learning_rate();
      if (master) {
        std::cout << "adding drop_fixed_learning_rate callback" << std::endl;
      }
      std::stringstream s(c.weights());
      std::unordered_set<weights*> weights_list;
      std::string name;
      while (s >> name) {
        if (master && !weights_are_in_model(name)) {
          err << __FILE__ << " " << __LINE__
              << " :: callback drop_learning_rate: could not find " << name;
          throw lbann_exception(err.str());
        }
        weights_list.insert(model_weights[name]);
      }
      std::vector<int64_t> drop_epochs;
      for (int i = 0; i < c.drop_epoch_size(); ++i) {
        drop_epochs.push_back(c.drop_epoch(i));
      }
      lbann_callback_drop_fixed_learning_rate *dflr = new
      lbann_callback_drop_fixed_learning_rate(
        drop_epochs, c.amt(), weights_list);
      model->add_callback(dflr);
    }

    //////////////////////////////////////////////////////////////////
    // CALLBACK: linear_growth_learning_rate
    //////////////////////////////////////////////////////////////////
    if (callback.has_linear_growth_learning_rate()) {
      const lbann_data::CallbackLinearGrowthLearningRate& c =
        callback.linear_growth_learning_rate();
      if (master) {
        std::cout << "adding linear_growth_learning_rate callback" << std::endl;
      }
      std::stringstream s(c.weights());
      std::unordered_set<weights*> weights_list;
      std::string name;
      while (s >> name) {
        if (master && !weights_are_in_model(name)) {
          err << __FILE__ << " " << __LINE__
              << " :: callback linear_growth_learning_rate: could not find " << name;
          throw lbann_exception(err.str());
        }
        weights_list.insert(model_weights[name]);
      }
      lbann_callback_linear_growth_learning_rate *lglr = new
      lbann_callback_linear_growth_learning_rate(
        c.target(), c.num_epochs(), c.delay(), weights_list);
      model->add_callback(lglr);
    }

    //////////////////////////////////////////////////////////////////
    // CALLBACK: profiler
    //////////////////////////////////////////////////////////////////
    if (callback.has_profiler()) {
      //const lbann_data::CallbackProfiler& c = callback.profiler();
      if (master) {
        std::cout << "adding profiler callback" << std::endl;
      }
      lbann_callback_profiler *profiler_cb = new lbann_callback_profiler();
      model->add_callback(profiler_cb);
    }

    //////////////////////////////////////////////////////////////////
    // CALLBACK: step_minibatch
    //////////////////////////////////////////////////////////////////
    if (callback.has_step_minibatch()) {
      const lbann_data::CallbackStepMinibatch& c = callback.step_minibatch();
      if (master) {
        std::cout << "adding step_minibatch callback, start=" <<
          c.starting_mbsize() << ", step=" << c.step() << " ramp=" <<
          c.ramp_time() << std::endl;
      }
      lbann_callback_step_minibatch *step_mb_cb = new
        lbann_callback_step_minibatch(c.starting_mbsize(), c.step(),
                                      c.ramp_time());
      model->add_callback(step_mb_cb);
    }

    //////////////////////////////////////////////////////////////////
    // CALLBACK: minibatch_schedule
    //////////////////////////////////////////////////////////////////
    if (callback.has_minibatch_schedule()) {
      const lbann_data::CallbackMinibatchSchedule& c =
        callback.minibatch_schedule();
      if (master) {
        std::cout << "adding minibatch_schedule callback" << std::endl;
      }
      std::vector<lbann_callback_minibatch_schedule::minibatch_step> steps;
      for (int i = 0; i < c.step_size(); ++i) {
        const lbann_data::MinibatchScheduleStep& step = c.step(i);
        steps.emplace_back(step.epoch(), step.mbsize(), step.lr(),
                           step.ramp_time());
      }
      lbann_callback_minibatch_schedule *mb_sched = new
        lbann_callback_minibatch_schedule(c.starting_mbsize(), steps);
      model->add_callback(mb_sched);
    }

    //////////////////////////////////////////////////////////////////
    // CALLBACK: gradient_check
    //////////////////////////////////////////////////////////////////
    if (callback.has_gradient_check()) {
      const lbann_data::CallbackGradientCheck& c = callback.gradient_check();
      if (master) {
        std::cout << "adding gradient_check callback" << std::endl;
      }
      lbann_callback_gradient_check *gradient_check_cb = new
      lbann_callback_gradient_check(c.step_size(), c.verbose(), c.fail_on_error());
      model->add_callback(gradient_check_cb);
    }

    //////////////////////////////////////////////////////////////////
    // CALLBACK: optimizerwise_adaptive_learning_rate
    //////////////////////////////////////////////////////////////////
    if (callback.has_optimizerwise_adaptive_learning_rate()) {
      const lbann_data::CallbackOptimizerwiseAdaptiveLearningRate& c =
        callback.optimizerwise_adaptive_learning_rate();
      if (master) {
        std::cout << "adding optimizerwise_adaptive_learning_rate callback" <<
          " with scale=" << c.scale() << std::endl;
      }
      std::stringstream s(c.weights());
      std::unordered_set<weights*> weights_list;
      std::string name;
      while (s >> name) {
        if (master && !weights_are_in_model(name)) {
          err << __FILE__ << " " << __LINE__
              << " :: callback optimizerwise_adaptive_learning_rate: could not find " << name;
          throw lbann_exception(err.str());
        }
        weights_list.insert(model_weights[name]);
      }
      lbann_callback_optimizerwise_adaptive_learning_rate *owalr_cb = new
        lbann_callback_optimizerwise_adaptive_learning_rate(c.scale(), weights_list);
      model->add_callback(owalr_cb);
    }
  }

}


model *init_model(lbann_comm *comm, optimizer *default_optimizer, const lbann_data::LbannPB& p)
{
  std::stringstream err;
  bool master = comm->am_world_master();

  //sequential_model *model = 0;
  model *model = 0;

  const lbann_data::Model& m = p.model();
  const std::string name = m.name();
  uint mini_batch_size = m.mini_batch_size();

  //instantiate the objective function
  objective_function *obj_fn = new objective_function();
  const lbann_data::ObjectiveFunction &obj_fn_params = m.objective_function();
  for (int j=0; j<obj_fn_params.cross_entropy_size(); j++) {
    const lbann_data::CrossEntropy &params = obj_fn_params.cross_entropy(j);
    obj_fn->add_term(new cross_entropy(params.scale_factor()));
  }
  for (int j=0; j<obj_fn_params.mean_squared_error_size(); j++) {
    const lbann_data::MeanSquaredError &params = obj_fn_params.mean_squared_error(j);
    obj_fn->add_term(new mean_squared_error(params.scale_factor()));
  }
  for (int j=0; j<obj_fn_params.l2_weight_regularization_size(); j++) {
    const lbann_data::L2WeightRegularization &params = obj_fn_params.l2_weight_regularization(j);
    obj_fn->add_term(new l2_weight_regularization(params.scale_factor()));
  }

  //instantiate the network; layers will be added in a separate function call
  if (name == "sequential_model") {
    model = new sequential_model(comm, mini_batch_size, obj_fn, default_optimizer);
    if (master) std::cout << "instantiating sequential_model\n";
  } 
  else if (name == "dag_model") {
    model = new dag_model(comm, mini_batch_size, obj_fn, default_optimizer);
    if (master) std::cout << "instantiating dag_model\n";
  } else if(name == "planar_model") {
    if (m.has_planar()) {
      const lbann_data::Model::Planar& planar = m.planar();
      if (planar.has_simple()) {
        const int num_heads = planar.simple().num_heads();
        model = new planar_model(comm, mini_batch_size, obj_fn, default_optimizer, num_heads);
      } else if (planar.has_regular()) {
        // TODO: parse the vector and pass it to the overloaded constructor
        // vector<int> outdegrees_fanout;
        // vector<int> outdegrees_fanin;
      }
    } else {
      err << __FILE__ << " " << __LINE__
          << " :: init_model() - " << name << " needs definition" << std::endl;
      throw lbann_exception(err.str());
    }
    if (master) std::cout << "instantiating planar_model\n";
  } else if (name == "greedy_layerwise_autoencoder") {
    model = new greedy_layerwise_autoencoder(comm, mini_batch_size, obj_fn, default_optimizer);
    if (master) std::cout << "instantiating greedy_layerwise_autoencoder\n";
  } 
  else {
    if (master) {
      err << __FILE__ << " " << __LINE__
          << " :: init_model() - unknown model name: " << name << std::endl
          << "; should be one of: sequential_model, dag_model, greedy_layerwise_autoencoder";
      throw lbann_exception(err.str());
    }
  }

  //get data layout
  const data_layout layout = get_data_layout(m.data_layout());
  if (master and layout == data_layout::invalid) {
    err << __FILE__ << " " << __LINE__ << " :: "
        << "model has invalid data layout " << m.data_layout();
    throw lbann_exception(err.str());
  }

  //add the metrics
  for (int j=0; j<m.metric_size(); j++) {
    const lbann_data::Metric &metric = m.metric(j);
    if (metric.has_categorical_accuracy()) {
      if (layout == data_layout::MODEL_PARALLEL) {
        model->add_metric(new metrics::categorical_accuracy<data_layout::MODEL_PARALLEL>(comm));
      } else {
        model->add_metric(new metrics::categorical_accuracy<data_layout::DATA_PARALLEL>(comm));
      }
    } else if (metric.has_mean_squared_error()) {
      if (layout == data_layout::MODEL_PARALLEL) {
        model->add_metric(new metrics::mean_squared_error<data_layout::MODEL_PARALLEL>(comm));
      } else {
        model->add_metric(new metrics::mean_squared_error<data_layout::DATA_PARALLEL>(comm));
      }
    } else if (metric.has_pearson_correlation()) {
      if (layout == data_layout::MODEL_PARALLEL) {
        model->add_metric(new metrics::pearson_correlation<data_layout::MODEL_PARALLEL>(comm));
      } else {
        model->add_metric(new metrics::pearson_correlation<data_layout::DATA_PARALLEL>(comm));
      }
    } else if (metric.has_top_k_categorical_accuracy()) {
      const lbann_data::TopKCategoricalAccuracy &a = metric.top_k_categorical_accuracy();
      if (layout == data_layout::MODEL_PARALLEL) {
        model->add_metric(new metrics::top_k_categorical_accuracy<data_layout::MODEL_PARALLEL>(a.top_k(), comm));
      } else {
        model->add_metric(new metrics::top_k_categorical_accuracy<data_layout::DATA_PARALLEL>(a.top_k(), comm));
      }
    }
  }

  //set checkpoint values
  model->set_checkpoint_dir(m.checkpoint_dir());
  model->set_checkpoint_epochs(m.checkpoint_epochs());
  model->set_checkpoint_steps(m.checkpoint_steps());
  model->set_checkpoint_secs(m.checkpoint_secs());

  return model;
}

optimizer *init_default_optimizer(lbann_comm *comm,
                                  cudnn::cudnn_manager *cudnn,
                                  const lbann_data::LbannPB& params)
{
  optimizer *opt = nullptr;
  const lbann_data::Optimizer &opt_params = params.optimizer();
  if (opt_params.has_sgd()) {
    const lbann_data::Sgd &sgd_params = opt_params.sgd();
    opt = new sgd(comm,
                  sgd_params.learn_rate(),
                  sgd_params.momentum(),
                  sgd_params.nesterov());
  }
  if (opt_params.has_adagrad()) {
    const lbann_data::Adagrad &adagrad_params = opt_params.adagrad();
    opt = new adagrad(comm,
                      adagrad_params.learn_rate(),
                      adagrad_params.eps());
  }
  if (opt_params.has_rmsprop()) {
    const lbann_data::Rmsprop &rmsprop_params = opt_params.rmsprop();
    opt = new rmsprop(comm,
                      rmsprop_params.learn_rate(),
                      rmsprop_params.decay_rate(),
                      rmsprop_params.eps());
  }
  if (opt_params.has_adam()) {
    const lbann_data::Adam &adam_params = opt_params.adam();
    opt = new adam(comm,
                   adam_params.learn_rate(),
                   adam_params.beta1(),
                   adam_params.beta2(),
                   adam_params.eps());
  }
  if (opt_params.has_hypergradient_adam()) {
    const lbann_data::HypergradientAdam &hypergradient_adam_params = opt_params.hypergradient_adam();
    opt = new hypergradient_adam(comm,
                                 hypergradient_adam_params.init_learning_rate(),
                                 hypergradient_adam_params.hyper_learning_rate(),
                                 hypergradient_adam_params.beta1(),
                                 hypergradient_adam_params.beta2(),
                                 hypergradient_adam_params.eps());
  }

  return opt;
}


void init_data_readers(bool master, const lbann_data::LbannPB& p, std::map<execution_mode, generic_data_reader *>& data_readers)
{
  std::stringstream err;

  const lbann_data::DataReader & d_reader = p.data_reader();
  int size = d_reader.reader_size();

  for (int j=0; j<size; j++) {
    const lbann_data::Reader& readme = d_reader.reader(j);
    // This is a temporary measure until we individually setup data reader specific preprocessors
    bool set_up_generic_preprocessor = true;

    const std::string& name = readme.name();

    const bool shuffle = readme.shuffle();

    generic_data_reader *reader = 0;
    generic_data_reader *reader_validation = 0;

    if ((name == "imagenet_org") || (name == "mnist") || (name == "cifar10")) {
      init_org_image_data_reader(readme, master, reader);
      set_up_generic_preprocessor = false;
    } else if ((name == "imagenet") || (name == "imagenet_single") || (name == "imagenet_patches")) {
      init_image_data_reader(readme, master, reader);
      set_up_generic_preprocessor = false;
    } else if (name == "nci") {
      reader = new data_reader_nci(shuffle);
    } else if (name == "csv") {
      csv_reader* reader_csv = new csv_reader(shuffle);
      reader_csv->set_label_col(readme.label_col());
      reader_csv->set_response_col(readme.response_col());
      reader_csv->disable_labels(readme.disable_labels()); 
      reader_csv->enable_responses(readme.disable_responses());
      reader_csv->set_separator(readme.separator()[0]);
      reader_csv->set_skip_cols(readme.skip_cols());
      reader_csv->set_skip_rows(readme.skip_rows());
      reader_csv->set_has_header(readme.has_header());
      reader = reader_csv;
    } else if (name == "numpy") {
      numpy_reader* reader_numpy = new numpy_reader(shuffle);
      reader_numpy->set_has_labels(!readme.disable_labels());
      reader_numpy->set_has_responses(!readme.disable_responses());
      reader = reader_numpy;
    } else if (name == "merge_samples") {
      auto paths = glob(readme.data_file_pattern());
      std::vector<generic_data_reader*> npy_readers;
      for (const auto path : paths) {
        if (readme.format() == "numpy") {
          numpy_reader *reader_numpy = new numpy_reader(false);
          reader_numpy->set_data_filename(path);
          reader_numpy->set_has_labels(!readme.disable_labels());
          reader_numpy->set_has_responses(!readme.disable_responses());
          npy_readers.push_back(reader_numpy);
        } else if (readme.format() == "csv") {
          csv_reader* reader_csv = new csv_reader(shuffle);
          reader_csv->set_data_filename(path);
          reader_csv->set_label_col(readme.label_col());
          reader_csv->set_response_col(readme.response_col());
          reader_csv->disable_labels(readme.disable_labels());
          reader_csv->enable_responses(readme.disable_responses());
          reader_csv->set_separator(readme.separator()[0]);
          reader_csv->set_skip_cols(readme.skip_cols());
          reader_csv->set_skip_rows(readme.skip_rows());
          reader_csv->set_has_header(readme.has_header());
          npy_readers.push_back(reader_csv);
        } else {
          err << __FILE__ << " " << __LINE__ << " :: unknown format for merged data reader: "
              << name;
          throw lbann_exception(err.str());
        }
      }
      data_reader_merge_samples* merged_reader = new data_reader_merge_samples(npy_readers, shuffle);
      reader = merged_reader;
    } else if (name == "synthetic") {
      reader = new data_reader_synthetic(readme.num_samples(), readme.num_features(), shuffle);
    } else if (name == "ascii") {
      reader = new ascii_reader(5, shuffle);
    } else {
      if (master) {
        err << __FILE__ << " " << __LINE__ << " :: unknown name for data reader: "
            << name;
        throw lbann_exception(err.str());
      }
    }

    if (readme.data_filename() != "") {
      reader->set_data_filename( readme.data_filename() );
    }
    if (readme.label_filename() != "") {
      reader->set_label_filename( readme.label_filename() );
    }
    if (readme.data_filedir() != "") {
      reader->set_file_dir( readme.data_filedir() );
    }

    reader->set_absolute_sample_count( readme.absolute_sample_count() );
    reader->set_use_percent( readme.percent_of_data_to_use() );

    if (set_up_generic_preprocessor) {
      init_generic_preprocessor(readme, master, reader);
    }

    if (readme.role() == "train") {
      reader->set_role("train");
    } else if (readme.role() == "test") {
      reader->set_role("test");
    } else {
      reader->set_role("error");
    }
    if (readme.role() == "train") {
      reader->set_validation_percent( readme.validation_percent() );
    }

    reader->set_master(master);

    reader->load();

    if (readme.role() == "train") {
      data_readers[execution_mode::training] = reader;
    } else if (readme.role() == "test") {
      data_readers[execution_mode::testing] = reader;
    }

    if (readme.role() == "train") {
      if (name == "mnist") {
        reader_validation = new mnist_reader(shuffle);
        (*(mnist_reader *)reader_validation) = (*(mnist_reader *)reader);
      } else if (name == "imagenet_org") {
        reader_validation = new imagenet_reader_org(shuffle);
        (*(imagenet_reader_org *)reader_validation) = (*(imagenet_reader_org *)reader);
      } else if (name == "imagenet") {
        reader_validation = new imagenet_reader(*dynamic_cast<const imagenet_reader*>(reader));
      } else if (name == "imagenet_single") {
        reader_validation = new imagenet_reader_single(*dynamic_cast<const imagenet_reader_single*>(reader));
      } else if (name == "imagenet_patches") {
        reader_validation = new imagenet_reader_patches(*dynamic_cast<const imagenet_reader_patches*>(reader));
      } else if (name == "nci") {
        reader_validation = new data_reader_nci(shuffle);
        (*(data_reader_nci *)reader_validation) = (*(data_reader_nci *)reader);
      } else if (name == "csv") {
        reader_validation = new csv_reader(shuffle);
        (*(csv_reader *)reader_validation) = (*(csv_reader *)reader);
      } else if (name == "numpy") {
        reader_validation = new numpy_reader(shuffle);
        (*(numpy_reader *)reader_validation) = (*(numpy_reader *)reader);
      } else if (name == "merge_samples") {
        reader_validation = new data_reader_merge_samples(*(data_reader_merge_samples *)reader);
      } else if (name == "cifar10") {
        reader_validation = new cifar10_reader(shuffle);
        (*(cifar10_reader *)reader_validation) = (*(cifar10_reader *)reader);
        /*
        } else if (name == "synthetic") {
        reader_validation = new data_reader_synthetic(shuffle);
        */
      } else if (name == "ascii") {
        reader_validation = new ascii_reader(5, shuffle);
        (*(ascii_reader *)reader_validation) = (*(ascii_reader *)reader);
      }

      reader_validation->swap_role("validate");
      reader_validation->use_unused_index_set();

      if (master) {
        size_t num_train = reader->get_num_data();
        size_t num_validate = reader_validation->get_num_data();
        double validate_percent = ((double) num_validate / (double) (num_train+num_validate))*100.0;
        double train_percent = ((double) num_train / (double) (num_train+num_validate))*100.0;
        std::cout << "Training using " << train_percent << "% of the training data set, which is " << reader->get_num_data() << " samples." << std::endl
                  << "Validating training using " << validate_percent << "% of the training data set, which is " << reader_validation->get_num_data() << " samples." << std::endl;
      }

      data_readers[execution_mode::validation] = reader_validation;
    }
  }
}

void read_prototext_file(std::string fn, lbann_data::LbannPB& pb, bool master)
{
  std::stringstream err;
  int fd = open(fn.c_str(), O_RDONLY);
  if (fd == -1) {
    if (master) {
      err <<  __FILE__ << " " << __LINE__ << " :: failed to open " << fn << " for reading";
      throw lbann_exception(err.str());
    }
  }
  google::protobuf::io::FileInputStream *input = new google::protobuf::io::FileInputStream(fd);
  bool success = google::protobuf::TextFormat::Parse(input, &pb);
  if (!success) {
    if (master) {
      err <<  __FILE__ << " " << __LINE__ << " :: failed to read or parse prototext file: " << fn << std::endl;
      throw lbann_exception(err.str());
    }
  }
  input->Close();
  delete input;
}

bool write_prototext_file(const char *fn, lbann_data::LbannPB& pb)
{
  int fd = open(fn, O_APPEND | O_CREAT | O_TRUNC, 0644);
  if (fd == -1) {
    return false;
  }
  google::protobuf::io::FileOutputStream *output = new google::protobuf::io::FileOutputStream(fd);
  if (!google::protobuf::TextFormat::Print(pb, output)) {
    close(fd);
    delete output;
    return false;
  }
  delete output;
  close(fd);
  return true;
}

void set_num_parallel_readers(lbann::lbann_comm *comm, lbann_data::LbannPB& p)
{
  bool master = comm->am_world_master();

  lbann_data::Model *model = p.mutable_model();

  int parallel_io = model->num_parallel_readers();
  if (parallel_io == 0) {
    if (master) {
      std::cout << "\tMax Parallel I/O Fetch: " << comm->get_procs_per_model() <<
        " (Limited to # Processes)" << std::endl;
    }
    parallel_io = comm->get_procs_per_model();
    model->set_num_parallel_readers(parallel_io); //adjust the prototext
  } else {
    if (master) {
      std::cout << "\tMax Parallel I/O Fetch: " << parallel_io << std::endl;
    }
  }
}

void set_data_readers_filenames(std::string which, lbann_data::LbannPB& p)
{
  options *opts = options::get();
  lbann_data::DataReader *readers = p.mutable_data_reader();
  int size = readers->reader_size();
  for (int j=0; j<size; j++) {
    lbann_data::Reader *r = readers->mutable_reader(j);
    if (r->role() == which) {
      std::stringstream s;
      s << "data_filedir_" << which;
      if (opts->has_string(s.str().c_str())) {
        r->set_data_filedir(opts->get_string(s.str().c_str()));
      }
      s.clear();
      s.str("");
      s << "data_filename_" << which;
      if (opts->has_string(s.str().c_str())) {
        r->set_data_filename(opts->get_string(s.str().c_str()));
      }
      s.clear();
      s.str("");
      s << "label_filename_" << which;
      if (opts->has_string(s.str().c_str())) {
        r->set_label_filename(opts->get_string(s.str().c_str()));
      }
    }
  }
}

void get_cmdline_overrides(lbann::lbann_comm *comm, lbann_data::LbannPB& p)
{
  bool master = comm->am_world_master();
  std::stringstream err;

  options *opts = options::get();
  lbann_data::Model *model = p.mutable_model();
  lbann_data::DataReader *d_reader = p.mutable_data_reader();
  int size = d_reader->reader_size();

  if (opts->has_int("absolute_sample_count")) {
    for (int j=0; j<size; j++) {
      int n = opts->get_int("absolute_sample_count");
      lbann_data::Reader *readme = d_reader->mutable_reader(j);
      readme->set_percent_of_data_to_use(0.0);
      readme->set_absolute_sample_count(n);
    }  
  }

  if (opts->has_string("dag_model")) {
    std::string sanity = model->name();
    if (sanity != "dnn") {
      err << __FILE__ << " " << __LINE__ << " :: "
          << " the current network model is: " << model->name()
          << "; you can only change the model to 'dag_model' if the current model is 'dnn'";
      throw lbann_exception(err.str());
    }
    if (master) {
      std::cout << "\nchanging model from " << model->name() << " to: dag\n\n";
    }
    model->set_name("dag_model");
  }

  if (opts->has_string("data_filedir_train") or opts->has_string("data_filename_train")
      or opts->has_string("label_filename_train")) {
    set_data_readers_filenames("train", p);
  }
  if (opts->has_string("data_filedir_test") or opts->has_string("data_filename_test")
      or opts->has_string("label_filename_test")) {
    set_data_readers_filenames("test", p);
  }

  if (opts->has_string("image_dir")) {
    int sz = model->callback_size();
    for (int j=0; j<sz; j++) {
      lbann_data::Callback *c = model->mutable_callback(j);
      if (c->has_save_images()) {
        lbann_data::CallbackSaveImages *i = c->mutable_save_images();
        i->set_image_dir(opts->get_string("image_dir"));
      }
    }
  }
  if (opts->has_bool("no_im_comm") and opts->get_bool("no_im_comm")) {
    int sz = model->callback_size();
    for (int j=0; j<sz; j++) {
      lbann_data::Callback *c = model->mutable_callback(j);
      if (c->has_imcomm()) {
        c->clear_imcomm();
      }
    }
  }

  if (opts->has_int("mini_batch_size")) {
    model->set_mini_batch_size(opts->get_int("mini_batch_size"));
  }
  if (opts->has_int("num_epochs")) {
    model->set_num_epochs(opts->get_int("num_epochs"));
  }
  if (opts->has_int("block_size")) {
    model->set_block_size(opts->get_int("block_size"));
  }
  if (opts->has_int("procs_per_model")) {
    model->set_procs_per_model(opts->get_int("procs_per_model"));
  }
  if (opts->has_int("num_gpus")) {
    model->set_num_gpus(opts->get_int("num_gpus"));
  }
  if (opts->has_int("num_parallel_readers")) {
    model->set_num_parallel_readers(opts->get_int("num_parallel_readers"));
  }
  if (opts->has_bool("use_cudnn")) {
    model->set_use_cudnn(opts->get_int("use_cudnn"));
  }
  if (opts->has_int("random_seed")) {
    model->set_random_seed(opts->get_int("random_seed"));
  }


  if (opts->has_string("opt")) {
    //defaults
    double learn_rate = opts->has_float("learn_rate") ? opts->get_float("learn_rate") : 0.01;
    double eps = opts->has_float("eps") ? opts->get_float("eps") : 1e-8;
    double beta1 = opts->has_float("beta1") ? opts->get_float("beta1") : 0.9;
    double beta2 = opts->has_float("beta2") ? opts->get_float("beta2") : 0.99;
    double init_learning_rate = opts->has_float("init_learning_rate") ? opts->get_float("init_learning_rate") : 0.01;
    double hyper_learning_rate = opts->has_float("hyper_learning_rate") ? opts->get_float("hyper_learning_rate") : 1e-7;
    double momentum = opts->has_float("momentum") ? opts->get_float("momentum") : 0.9;
    double decay_rate = opts->has_float("decay_rate") ? opts->get_float("decay_rate") : 0.5;
    bool nesterov = opts->has_bool("nesterov") ? opts->get_float("nesterov") : false;

    lbann_data::Optimizer *opt = new lbann_data::Optimizer;

    //construct the new optimizer
    std::string opt_string = opts->get_string("opt");
    if (opt_string == "adagrad") {
      lbann_data::Adagrad *a = new lbann_data::Adagrad;
      a->set_learn_rate(learn_rate);
      a->set_eps(eps);
      opt->set_allocated_adagrad(a);
    } else if (opt_string == "adam") {
      lbann_data::Adam *a = new lbann_data::Adam;
      a->set_learn_rate(learn_rate);
      a->set_eps(eps);
      a->set_beta1(beta1);
      a->set_beta2(beta2);
      opt->set_allocated_adam(a);
    } else if (opt_string == "hypergradient_adam") {
      lbann_data::HypergradientAdam *a = new lbann_data::HypergradientAdam;
      a->set_init_learning_rate(init_learning_rate);
      a->set_hyper_learning_rate(hyper_learning_rate);
      a->set_beta1(beta1);
      a->set_beta2(beta2);
      a->set_eps(eps);
      opt->set_allocated_hypergradient_adam(a);
    } else if (opt_string == "rmsprop") {
      lbann_data::Rmsprop *a = new lbann_data::Rmsprop;
      a->set_learn_rate(learn_rate);
      a->set_decay_rate(decay_rate);
      a->set_eps(eps);
      opt->set_allocated_rmsprop(a);
    } else if (opt_string == "sgd") {
      if (master) std::cerr << "\n\nsetting: sgd\n\n";
      lbann_data::Sgd *a = new lbann_data::Sgd;
      a->set_learn_rate(learn_rate);
      a->set_momentum(momentum);
      a->set_decay_rate(decay_rate);
      a->set_nesterov(nesterov);
      opt->set_allocated_sgd(a);
    } else {
      err << __FILE__ << " " << __LINE__
          << " :: unknown string for --optimizer: " << opt_string
          << " should be on of: adagrad, adam, hypergradient_adam, rmsprop, sgd";
      throw lbann_exception(err.str());
    }
    p.set_allocated_optimizer(opt);
  }
}

void print_parameters(lbann::lbann_comm *comm, lbann_data::LbannPB& p)
{
  if (!comm->am_world_master()) {
    return;
  }

  const lbann_data::Model &m = p.model();

  std::cout << std::endl
            << "Running with these parameters:\n"
            << " General:\n"
            << "  datatype size:        " << sizeof(DataType) << std::endl
            << "  mini_batch_size:      " << m.mini_batch_size() << std::endl
            << "  num_epochs:           " << m.num_epochs()  << std::endl
            << "  block_size:           " << m.block_size()  << std::endl
            << "  procs_per_model:      " << m.procs_per_model()  << std::endl
            << "  num_gpus:             " << m.num_gpus()  << std::endl
            << "  num_parallel_readers: " << m.num_parallel_readers()  << std::endl
            << "  use_cudnn:            " << m.use_cudnn()  << std::endl
            << "  random_seed:          " << m.random_seed() << std::endl
            << "  data_layout:          " << m.data_layout()  << std::endl
            << "     (only used for metrics)\n"
            << "\n"
            << " Optimizer:  ";

  const lbann_data::Optimizer &o = p.optimizer();
  if (o.has_adagrad()) {
    const lbann_data::Adagrad &a = o.adagrad();
    std::cout << "  Adagrad\n"
              << "  learn_rate: " << a.learn_rate()  << std::endl
              << "  eps:        " << a.eps()  << std::endl;
  } else if (o.has_rmsprop()) {
    const lbann_data::Rmsprop &a = o.rmsprop();
    std::cout <<  "  Rmsprop\n"
              << "  learn_rate: " << a.learn_rate()  << std::endl
              << "  decay_rate: " << a.decay_rate()  << std::endl
              << "  eps:        " << a.eps()  << std::endl;
  } else if (o.has_adam()) {
    const lbann_data::Adam &a = o.adam();
    std::cout << "  Adam\n"
              << "  learn_rate: " << a.learn_rate()  << std::endl
              << "  beta1:      " << a.beta1()  << std::endl
              << "  beta2:      " << a.beta2()  << std::endl
              << "  eps:        " << a.eps()  << std::endl;
  } else if (o.has_hypergradient_adam()) {
    const lbann_data::HypergradientAdam &a = o.hypergradient_adam();
    std::cout << "  HypergradientAdam\n"
              << "  init_learning_rate:  " << a.init_learning_rate()  << std::endl
              << "  hyper_learning_rate: " << a.hyper_learning_rate()  << std::endl
              << "  beta1:               " << a.beta1()  << std::endl
              << "  beta2:               " << a.beta2()  << std::endl
              << "  eps:                 " << a.eps()  << std::endl;
  } else if (o.has_sgd()) {
    const lbann_data::Sgd &a = o.sgd();
    std::cout << "  Sgd\n"
              << "  learn_rate: " << a.learn_rate()  << std::endl
              << "  momentum:   " << a.momentum()  << std::endl
              << "  decay_rate: " << a.decay_rate()  << std::endl
              << "  nesterov:   " << a.nesterov()  << std::endl;
  }
}

void print_help(lbann::lbann_comm *comm)
{
  if (!comm->am_world_master()) {
    return;
  }

  std::cerr <<
       "General usage: you need to specify three prototext files, e.g:\n"
       "  srun -n# proto --model=<string> --optimizer=<string> --reader=<string>\n"
       "\n"
       "  However, if you are re-running an experiment from a previously saved\n"
       "  file, you only need to specify --model=<string>\n"
       "  When proto is run, an output file containing the concatenated prototext\n"
       "  files, along with other data is written. The default name for this file\n"
       "  is 'data.prototext'  You can specify an alternative name via the option:\n"
       "  --saveme=<string>  You can suppress writing the file via the option:\n"
       "  --saveme=0\n"
       "\n"
       "Some prototext values can be over-riden on the command line;\n"
       "(notes: use '1' or '0' for bool; if no value is given for a flag,\n"
       "        e.g: --use_cudnn, then a value of '1' is assigned)\n"
       "\n"
       "General:\n"
       "  --dag_model\n"
       "  --mini_batch_size=<int>\n"
       "  --num_epochs=<int>\n"
       "  --block_size=<int>\n"
       "  --procs_per_model=<int>\n"
       "  --num_gpus=<int>\n"
       "  --use_cudnn=<bool>\n"
       "     has no effect unless lbann was compiled with: __LIB_CUDNN\n"
       "  --random_seed=<int>\n"
       "  --objective_function<string>\n"
       "      <string> must be: categorical_cross_entropy or mean_squared_error\n"
       "  --data_layout<string>\n"
       "      <string> must be: data_parallel or model_parallel\n"
       "      note: this will be applied to all layers, metrics (and others)\n"
       "            that take DATA_PARALLEL or MODEL_PARALLEL as a template parameter\n"
       "\n"
       "DataReaders:\n"
       "  --data_filedir_train=<string>   --data_filedir_test=<string>\n"
       "  --data_filename_train=<string>  --data_filename_test=<string>\n"
       "  --label_filename_train=<string> --label_filename_test=<string>\n"
       "\n"
       "Callbacks:\n"
       "  --image_dir=<string>\n"
       "      if the model has callback_save_images, this determines where the\n"
       "      images are saved\n"
       "  --no_im_comm=<bool>\n"
       "      removes ImComm callback, if present; this is intended for\n"
       "      running alexnet with a single model, but may be useful elsewhere\n"
       "\n"
       "Optimizers; all values except for nesterov are floats;\n"
       "            the values shown in <...> are the default values, that will be\n"
       "            used if the option is not specified on the cmd line.\n"
       "            If you specify an option that is not applicable to your choice\n"
       "            of optimizer, the option is ignored\n"
       "\n"
       "  --opt=<string>\n"
       "     <string> must be one of:\n"
       "         adagrad, adam, hypergradient_adam, rmsprop, sgd\n"
       "\n"
       "  --learn_rate=< 0.01 >          (all except hypergradient_adam)\n"
       "  --eps=< 1e-8 >                 (all except sgd)\n"
       "  --beta1=< 0.9 >                (adam, hypergradient_adam)\n"
       "  --beta2=< 0.99 >               (adam, hypergradient_adam)\n"
       "  --init_learning_rate=< 0.01 >  (hypergradient_adam)\n"
       "  --hyper_learning_rate=< 1e-7 > (hypergradient_adam)\n"
       "  --momentum=< 0.9 >             (sgd)\n"
       "  --decay_rate=< 0.5 >           (sgd, rmsprop)\n"
       "  --nesterov=< false >           (sgd)\n";
}

void copy_file(std::string fn, std::ofstream &out)
{
  std::ifstream in(fn.c_str());
  if (!in.is_open()) {
    std::stringstream err;
    err << __FILE__ << " " << __LINE__
        << " :: failed to open file for reading: " << fn;
    throw std::runtime_error(err.str());
  }
  std::stringstream s;
  s << in.rdbuf();
  out << s.str();
}

void save_session(lbann::lbann_comm *comm, int argc, char **argv, lbann_data::LbannPB& p)
{
  if (!comm->am_world_master()) {
    return;
  }

  options *opts = options::get();

  //do not write output file for a repeated experiment;
  //may want to revisit this decision later ...
  if (opts->has_string("loadme")) {
    return;
  }

  //get output filename
  std::string base = ".";
  if (!opts->has_string("saveme")) {
    std::cerr << "\nNOT WRITING SAVE_SESSION FILE since option --saveme=<string> is absent\n\n";
    return;
  }
  std::string name = opts->get_string("saveme");
  if (name == "0") {
    std::cerr << "\nNOT WRITING SAVE_SESSION FILE due to option: --saveme=0\n\n";
    return;
  }

  //check if "name" exists; if yes, append "_1"
  bool exists = false;
  std::ifstream in(name.c_str());
  if (in) {
    exists = true;
    in.close();
  }
  if (exists) {
    name += "_1";
    //opts["saveme"] = name;
  }

  //open output file
  std::ofstream out(name.c_str());
  if (!out.is_open()) {
    std::stringstream err;
    err << __FILE__ << " " << __LINE__
        << " :: failed to open file for writing: " << name;
    throw std::runtime_error(err.str());
  }
  std::cout << std::endl << "writing options and prototext to file: " << name << "\n\n";

  //output all data
  out << "# cmd line for original experiment:\n#  $ ";
  for (int h=0; h<argc; h++) {
    out << argv[h] << " ";
  }
  std::string lbann_version("unknown: LBANN_VERSION is not defined");

#ifdef LBANN_VERSION
  lbann_version = LBANN_MAKE_STR(LBANN_VERSION);
#endif

  std::time_t r = std::time(nullptr);
  char *tm = std::ctime(&r);
  size_t fixme = strlen(tm);
  tm[fixme-1] = 0;
  out << "\n#\n# Experiment conducted at: "
      <<  tm
      << "\n#\n#\n# Experiment was run with lbann version: "
      << lbann_version << "\n#\n#\n# To rerun the experiment: \n"
      << "#  $ srun -n" << comm->get_procs_in_world() << " " << argv[0]
      << " --loadme=" << opts->get_string("saveme") << "\n#\n#\n";

  out << "# Selected SLURM Environment Variables:\n";
  std::vector<std::string> v = {"HOST", "SLURM_NODELIST", "SLURM_NNODES", "SLURM_NTASKS", "SLURM_TASKS_PER_NODE"};
  for (size_t i=0; i<v.size(); i++) {
    char *c = std::getenv(v[i].c_str());
    if (c != 0) {
      out << "# " << v[i] << "=" << c << std::endl;
    }
  }
  out << "\n#\n#\n";

  std::string s;
  google::protobuf::TextFormat::PrintToString(p, &s);
  out << s;
  out.close();
}<|MERGE_RESOLUTION|>--- conflicted
+++ resolved
@@ -228,41 +228,7 @@
   }
 }
 
-<<<<<<< HEAD
-weight_initialization get_weight_initialization(const std::string& s, bool master)
-{
-  if (s == "zero") {
-    return weight_initialization::zero;
-  } else if (s == "uniform") {
-    return weight_initialization::uniform;
-  } else if (s == "normal") {
-    return weight_initialization::normal;
-  } else if (s == "glorot_normal") {
-    return weight_initialization::glorot_normal;
-  } else if (s == "glorot_uniform") {
-    return weight_initialization::glorot_uniform;
-  } else if (s == "he_normal") {
-    return weight_initialization::he_normal;
-  } else if (s == "he_uniform") {
-    return weight_initialization::he_uniform;
-  } else {
-    if (master) {
-      std::stringstream err;
-      err << __FILE__ << " " <<__LINE__
-          << " :: unkown weight_initialization: " << s
-          << " should be one of: zero uniform normal glorot_normal glorot_uniform he_normal he_uniform";
-      throw lbann_exception(err.str());
-    } else {
-      return weight_initialization::zero;  //keep compiler happy, and have only one proc throw exception
-
-    }
-  }
-}
-
 inline data_layout get_data_layout(const std::string& s)
-=======
-inline data_layout get_data_layout(const string& s)
->>>>>>> 67c79d93
 {
   if (s == "model_parallel") {
     return data_layout::MODEL_PARALLEL;
