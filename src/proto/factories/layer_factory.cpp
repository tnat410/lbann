--- conflicted
+++ resolved
@@ -299,10 +299,8 @@
                    comm, values, dims, cudnn);
     }
   }
-<<<<<<< HEAD
   if (proto_layer.has_dummy()) {
     return new dummy_layer<layout>(comm, cudnn);
-=======
   if (proto_layer.has_stop_gradient()) {
     return new stop_gradient_layer<layout, Dev>(comm, cudnn);
   }
@@ -315,7 +313,6 @@
     if (Dev == El::Device::CPU) {
       return new min_layer<layout, El::Device::CPU>(comm, cudnn);
     }
->>>>>>> 0fa25706
   }
 
   // Regularizer layers
