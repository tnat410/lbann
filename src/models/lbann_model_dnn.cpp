--- conflicted
+++ resolved
@@ -129,7 +129,7 @@
 
     if(EvaluateEveryEpoch) {
       do_validation_begin_cbs();
-      validation_accuracy = evaluate(validation);
+      validation_accuracy = evaluate(execution_mode::validation);
       do_validation_end_cbs();
     }
 
@@ -196,9 +196,9 @@
   long num_samples = 0;
   long num_errors = 0;
 
-  if(mode == validation) {
+  if(mode == execution_mode::validation) {
     do_validation_begin_cbs();
-  }else if(mode == testing) {
+  }else if(mode == execution_mode::testing) {
     do_test_begin_cbs();
   }else {
     throw lbann_exception("Illegal execution mode in evaluate function");
@@ -206,13 +206,9 @@
 
 
   /// Set the mode for each layer so that validation data is used
-  m_execution_mode = execution_mode::testing;
+  m_execution_mode = mode;
   for (size_t l = 0; l < Layers.size(); l++) {
-<<<<<<< HEAD
     Layers[l]->m_execution_mode = mode;
-=======
-    Layers[l]->m_execution_mode = execution_mode::testing;
->>>>>>> ffb16600
   }
 
   // Trigger a shuffle of the input data
@@ -224,9 +220,9 @@
 
   test_accuracy = (DataType)(num_samples - num_errors) / num_samples * 100.0f;
 
-  if(mode == validation) {
+  if(mode == execution_mode::validation) {
     do_validation_end_cbs();
-  }else if(mode == testing) {
+  }else if(mode == execution_mode::testing) {
     do_test_end_cbs();
   }else {
     throw lbann_exception("Illegal execution mode in evaluate function");
