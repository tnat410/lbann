--- conflicted
+++ resolved
@@ -388,16 +388,12 @@
     echo "${CONFIGURE_COMMAND}"
   fi
   ${CONFIGURE_COMMAND}
-<<<<<<< HEAD
-  rc=$?; if [[ $rc != 0 ]]; then exit $rc; fi
-=======
   if [ $? -ne 0 ] ; then
     echo "--------------------"
     echo "CONFIGURE FAILED"
     echo "--------------------"
     exit 1
   fi
->>>>>>> 0bb74e10
 
   # Build LBANN with make
   BUILD_COMMAND="make -j${MAKE_NUM_PROCESSES} VERBOSE=${VERBOSE}"
@@ -405,16 +401,12 @@
     echo "${BUILD_COMMAND}"
   fi
   ${BUILD_COMMAND}
-<<<<<<< HEAD
-  rc=$?; if [[ $rc != 0 ]]; then exit $rc; fi
-=======
   if [ $? -ne 0 ] ; then
     echo "--------------------"
     echo "MAKE FAILED"
     echo "--------------------"
     exit 1
   fi
->>>>>>> 0bb74e10
 
   # Install LBANN with make
   if [ ${INSTALL_LBANN} -ne 0 ]; then
@@ -445,10 +437,5 @@
       exit 1
     fi
   fi
-<<<<<<< HEAD
-  ${INSTALL_COMMAND}
-  rc=$?; if [[ $rc != 0 ]]; then exit $rc; fi
-=======
->>>>>>> 0bb74e10
   
 popd