////////////////////////////////////////////////////////////////////////////////
// Copyright (c) 2014-2016, Lawrence Livermore National Security, LLC.
// Produced at the Lawrence Livermore National Laboratory.
// Written by the LBANN Research Team (B. Van Essen, et al.) listed in
// the CONTRIBUTORS file. <lbann-dev@llnl.gov>
//
// LLNL-CODE-697807.
// All rights reserved.
//
// This file is part of LBANN: Livermore Big Artificial Neural Network
// Toolkit. For details, see http://software.llnl.gov/LBANN or
// https://github.com/LLNL/LBANN.
//
// Licensed under the Apache License, Version 2.0 (the "Licensee"); you
// may not use this file except in compliance with the License.  You may
// obtain a copy of the License at:
//
// http://www.apache.org/licenses/LICENSE-2.0
//
// Unless required by applicable law or agreed to in writing, software
// distributed under the License is distributed on an "AS IS" BASIS,
// WITHOUT WARRANTIES OR CONDITIONS OF ANY KIND, either express or
// implied. See the License for the specific language governing
// permissions and limitations under the license.
////////////////////////////////////////////////////////////////////////////////

#ifndef LBANN_LAYERS_TARGET_LAYER_DISTRIBUTED_MINIBATCH_HPP_INCLUDED
#define LBANN_LAYERS_TARGET_LAYER_DISTRIBUTED_MINIBATCH_HPP_INCLUDED

#include "lbann/layers/io/target/lbann_target_layer.hpp"
#include "lbann/models/lbann_model.hpp"
#include <string>
#include <sys/types.h>
#include <sys/stat.h>
#include <unistd.h>

namespace lbann {
template <data_layout T_layout>
class target_layer_distributed_minibatch : public target_layer {
 protected:
  int m_root; /* Which rank is the root of the CircMat */
  Mat Y_local;
  CircMat Ys;

 public:
  target_layer_distributed_minibatch(lbann_comm *comm, int mini_batch_size, std::map<execution_mode, generic_data_reader *> data_readers, bool shared_data_reader, bool for_regression = false)
    : target_layer(comm, mini_batch_size, data_readers, shared_data_reader, for_regression), Ys(this->m_comm->get_model_grid()) {
    // Setup the data distribution
    initialize_distributed_matrices();
    //  m_index = index;
    m_root = 0;
  }

  std::string get_name() const { return "target layer distributed minibatch"; }

  virtual inline void initialize_distributed_matrices() {
    target_layer::initialize_distributed_matrices<T_layout>();
  }
  virtual inline data_layout get_data_layout() { return T_layout; }

  virtual void setup(Layer *prev_layer, Layer *next_layer) {
    target_layer::setup(prev_layer, next_layer);

    if(!this->m_shared_data_reader) { /// If the target layer shares a data reader with an input layer, do not setup the data reader a second time
      if(io_layer::m_data_sets_span_models) {
        io_layer::setup_data_readers_for_training(0, Layer::m_comm->get_num_models() * Layer::m_mini_batch_size,
                                                            Layer::m_comm->get_model_rank() * Layer::m_mini_batch_size);
        io_layer::setup_data_readers_for_evaluation(0, this->m_mini_batch_size);
      } else {
        io_layer::setup_data_readers_for_training(0, this->m_mini_batch_size);
        io_layer::setup_data_readers_for_evaluation(0, this->m_mini_batch_size);
      }
    }

    Zeros(*this->m_error_signal, this->m_num_neurons, this->m_mini_batch_size);
    Zeros(Y_local, this->m_num_neurons, this->m_mini_batch_size);
    Zeros(Ys, this->m_num_neurons, this->m_mini_batch_size);

  }

  void fp_compute() {
    generic_data_reader *data_reader = target_layer::select_data_reader();

    if (this->m_comm->get_rank_in_model() == m_root) {
      Zero(Y_local);
      data_reader->fetch_label(Y_local);
    }

    if (this->m_comm->get_rank_in_model() == m_root) {
      CopyFromRoot(Y_local, Ys);
    } else {
      CopyFromNonRoot(Ys);
    }

    this->m_comm->model_barrier();
    Copy(Ys, *this->m_activations);

    /// Compute and record the objective function score
    DataType avg_error = this->m_neural_network_model->m_obj_fn->compute_obj_fn(*this->m_prev_activations_v, *this->m_activations_v);
    this->m_neural_network_model->m_obj_fn->record_obj_fn(this->m_execution_mode, avg_error);

    int curr_mini_batch_size = this->m_neural_network_model->get_current_mini_batch_size();
    for (auto&& m : this->m_neural_network_model->m_metrics) {
      double cur_num_errors = m->compute_metric(*this->m_prev_activations_v, *this->m_activations_v);
      m->record_error(cur_num_errors, curr_mini_batch_size);
    }

    return;
  }

  void bp_compute() {

    // Compute initial error signal
<<<<<<< HEAD
    // TODO: Replace with previous layer pointer.
    Layer* prev_layer = this->m_neural_network_model->get_layers()[this->m_index - 1];
    this->m_neural_network_model->m_obj_fn->compute_obj_fn_derivative(prev_layer,
=======
    this->m_neural_network_model->m_obj_fn->compute_obj_fn_derivative(this->m_prev_layer->get_type(),
>>>>>>> 4697c7f8
                                                                      *this->m_prev_activations_v,
                                                                      *this->m_activations_v,
                                                                      *this->m_error_signal_v);

  }

  /**
   * Once a mini-batch is processed, resuffle the data for the next batch if necessary
   */
  bool update_compute() {
    generic_data_reader *data_reader = target_layer::select_data_reader();
    if(this->m_shared_data_reader) { /// If the data reader is shared with an input layer, don't update the reader
      return true;
    } else {
      return data_reader->update();
    }
  }
};
}

#endif  // LBANN_LAYERS_TARGET_LAYER_DISTRIBUTED_MINIBATCH_HPP_INCLUDED<|MERGE_RESOLUTION|>--- conflicted
+++ resolved
@@ -111,13 +111,9 @@
   void bp_compute() {
 
     // Compute initial error signal
-<<<<<<< HEAD
     // TODO: Replace with previous layer pointer.
     Layer* prev_layer = this->m_neural_network_model->get_layers()[this->m_index - 1];
     this->m_neural_network_model->m_obj_fn->compute_obj_fn_derivative(prev_layer,
-=======
-    this->m_neural_network_model->m_obj_fn->compute_obj_fn_derivative(this->m_prev_layer->get_type(),
->>>>>>> 4697c7f8
                                                                       *this->m_prev_activations_v,
                                                                       *this->m_activations_v,
                                                                       *this->m_error_signal_v);
