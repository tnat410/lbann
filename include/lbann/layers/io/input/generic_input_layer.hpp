--- conflicted
+++ resolved
@@ -195,28 +195,24 @@
       calculate_num_iterations_per_epoch_training_unique_per_models(max_mb_size);
     }
 
-<<<<<<< HEAD
     for (auto& io_buffer : m_io_buffers) {
-      io_buffer->setup_data(this->m_num_neurons, get_linearized_label_size(), max_mb_size);
-    }
-=======
-    int linearized_target_size;
-    switch(m_data_reader_mode) {
-    case data_reader_target_mode::REGRESSION:
-      linearized_target_size = get_linearized_response_size();
-      break;
-    case data_reader_target_mode::RECONSTRUCTION:
-      linearized_target_size = get_linearized_data_size();
-      break;
-    case data_reader_target_mode::CLASSIFICATION:
-      linearized_target_size = get_linearized_label_size();
-      break;
-    case data_reader_target_mode::NA:
-    default:
-      linearized_target_size = 0;
-    }
-    io_buffer->setup_data(this->m_num_neurons, linearized_target_size, max_mb_size);
->>>>>>> c3b011e9
+      int linearized_target_size;
+      switch(m_data_reader_mode) {
+      case data_reader_target_mode::REGRESSION:
+        linearized_target_size = get_linearized_response_size();
+        break;
+      case data_reader_target_mode::RECONSTRUCTION:
+        linearized_target_size = get_linearized_data_size();
+        break;
+      case data_reader_target_mode::CLASSIFICATION:
+        linearized_target_size = get_linearized_label_size();
+        break;
+      case data_reader_target_mode::NA:
+      default:
+        linearized_target_size = 0;
+      }
+      io_buffer->setup_data(this->m_num_neurons, linearized_target_size, max_mb_size);
+    }
   }
 
   /** Define the standard view of the matrix -- and set it for the model
@@ -909,21 +905,13 @@
 };
 
 template<> inline void generic_input_layer::initialize_io_buffer<partitioned_io_buffer>(lbann_comm *comm, int num_parallel_readers, std::map<execution_mode, generic_data_reader *> data_readers) {
-<<<<<<< HEAD
-  m_io_buffers.push_back(new partitioned_io_buffer(comm, num_parallel_readers, data_readers));
+  m_io_buffers.push_back(new partitioned_io_buffer(comm, num_parallel_readers, data_readers, m_expected_num_child_layers));
 }
 
 template<> inline void generic_input_layer::initialize_io_buffer<distributed_io_buffer>(lbann_comm *comm, int num_parallel_readers, std::map<execution_mode, generic_data_reader *> data_readers) {
-  m_io_buffers.push_back(new distributed_io_buffer(comm, num_parallel_readers, data_readers));
-=======
-  io_buffer = new partitioned_io_buffer(comm, num_parallel_readers, data_readers, m_expected_num_child_layers);
+  m_io_buffers.push_back(new distributed_io_buffer(comm, num_parallel_readers, data_readers, m_expected_num_child_layers));
 }
 
-template<> inline void generic_input_layer::initialize_io_buffer<distributed_io_buffer>(lbann_comm *comm, int num_parallel_readers, std::map<execution_mode, generic_data_reader *> data_readers) {
-  io_buffer = new distributed_io_buffer(comm, num_parallel_readers, data_readers, m_expected_num_child_layers);
->>>>>>> c3b011e9
-}
-
 }  // namespace lbann
 
 #endif  // LBANN_LAYERS_GENERIC_INPUT_LAYER_HPP_INCLUDED