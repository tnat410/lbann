////////////////////////////////////////////////////////////////////////////////
// Copyright (c) 2014-2016, Lawrence Livermore National Security, LLC.
// Produced at the Lawrence Livermore National Laboratory.
// Written by the LBANN Research Team (B. Van Essen, et al.) listed in
// the CONTRIBUTORS file. <lbann-dev@llnl.gov>
//
// LLNL-CODE-697807.
// All rights reserved.
//
// This file is part of LBANN: Livermore Big Artificial Neural Network
// Toolkit. For details, see http://software.llnl.gov/LBANN or
// https://github.com/LLNL/LBANN.
//
// Licensed under the Apache License, Version 2.0 (the "Licensee"); you
// may not use this file except in compliance with the License.  You may
// obtain a copy of the License at:
//
// http://www.apache.org/licenses/LICENSE-2.0
//
// Unless required by applicable law or agreed to in writing, software
// distributed under the License is distributed on an "AS IS" BASIS,
// WITHOUT WARRANTIES OR CONDITIONS OF ANY KIND, either express or
// implied. See the License for the specific language governing
// permissions and limitations under the license.
////////////////////////////////////////////////////////////////////////////////

#ifndef LBANN_LAYERS_GENERIC_INPUT_LAYER_HPP_INCLUDED
#define LBANN_LAYERS_GENERIC_INPUT_LAYER_HPP_INCLUDED

#include "lbann/layers/io/io_layer.hpp"
//#include "lbann/utils/dataset.hpp"
#include "lbann/io/data_buffers/generic_io_buffer.hpp"
#include "lbann/io/data_buffers/partitioned_io_buffer.hpp"
#include "lbann/io/data_buffers/distributed_io_buffer.hpp"
#include "lbann/models/model.hpp"
#include "lbann/callbacks/callback_imcomm.hpp"

namespace lbann {
class generic_input_layer : public io_layer {
 public:
  using data_reader_map_t = std::map<execution_mode, generic_data_reader *>;

 public:
  generic_input_layer(lbann_comm *comm,
              int num_parallel_readers,
              std::map<execution_mode, generic_data_reader *> data_readers,
              bool data_set_spans_models = true,
              data_reader_target_mode dr_mode = data_reader_target_mode::CLASSIFICATION)
    : io_layer(comm, data_set_spans_models, dr_mode),
      m_io_buffers(),
      m_active_buffer(0),
      m_training_dataset(),
      m_testing_dataset(),
      m_validation_dataset(),
      m_data_readers(data_readers),
      m_data_set_processed(false) {
      //m_data_sets_span_models(data_sets_span_models) {
    // Input layers have no parents
    m_expected_num_parent_layers = 0;
    if(dr_mode == data_reader_target_mode::NA) {
      m_expected_num_child_layers = 1;
    }else {
      // Input layers output a sample and target, which could be the
      // original value, categorical label, or regression value
      m_expected_num_child_layers = 2;
    }

    if(m_data_readers[execution_mode::training] != nullptr) {
      m_training_dataset.total_samples() = m_data_readers[execution_mode::training]->get_num_data();
    }

    if(m_data_readers[execution_mode::validation] != nullptr) {
      m_validation_dataset.total_samples() = m_data_readers[execution_mode::validation]->get_num_data();
    }

    if(m_data_readers[execution_mode::testing] != nullptr) {
      m_testing_dataset.total_samples() = m_data_readers[execution_mode::testing]->get_num_data();
    }
    omp_init_lock(&dr_lock);
  }

  ~generic_input_layer() override {
    for (auto& io_buffer : m_io_buffers) {
      delete io_buffer;
    }
    // Input layer always frees data readers.
    for (auto& dr : m_data_readers) {
      delete dr.second;
    }
    omp_destroy_lock(&dr_lock);
  }

  // Input layers copy their datareaders.
  generic_input_layer(const generic_input_layer& other)
    : io_layer(other),
      m_io_buffers(other.m_io_buffers),
      m_training_dataset(other.m_training_dataset),
      m_testing_dataset(other.m_testing_dataset),
      m_validation_dataset(other.m_validation_dataset),
      m_data_readers(other.m_data_readers) {
    for (auto& io_buffer : m_io_buffers) {
      io_buffer = io_buffer->copy();;
    }
    for (auto& dr : m_data_readers) {
      dr.second = dr.second->copy();
    }
  }

  generic_input_layer& operator=(const generic_input_layer& other) {
    io_layer::operator=(other);
    for (auto& io_buffer : m_io_buffers) {
      io_buffer = io_buffer->copy();;
    }
    for (auto& dr : m_data_readers) {
      dr.second = dr.second->copy();
    }
    return *this;
  }

  template<typename T_io_buffer>
  inline void initialize_io_buffer(lbann_comm *comm, int num_parallel_readers, std::map<execution_mode, generic_data_reader *> data_readers);

  std::string get_type() const override { return "generic_input"; }

  /** Returns description of ctor params */
  std::string get_description() const override {
    std::string s = get_topo_description();
    return std::string {} + " input_layer " + m_io_buffers[0]->get_type()
           + " dataLayout: " + this->get_data_layout_string(get_data_layout())
           + " (" + s + ")";
  }

  void setup_dims() override {
    io_layer::setup_dims();
    for (int i = 0; i < get_num_children(); ++i) {
      set_output_dims(get_data_dims(i), i);
    }
  }

  void setup_data() override {
    io_layer::setup_data();

    // Resize output to maximum mini-batch size
    const auto& max_mb_size = this->m_model->get_max_mini_batch_size();
    for (int i = 0; i < get_num_children(); ++i) {
      auto& output = get_activations(i);
      output.Resize(output.Height(), max_mb_size);
    }

    /// BVE FIXME foreach data reader
    // in case that target_layer gets initialized beforehand
    if(m_data_readers[execution_mode::training] != nullptr) {
      m_data_readers[execution_mode::training]->setup();
      m_data_readers[execution_mode::training]->set_rank(Layer::m_comm->get_rank_in_model());
    }
    if(m_data_readers[execution_mode::validation] != nullptr) {
      m_data_readers[execution_mode::validation]->setup();
      m_data_readers[execution_mode::validation]->set_rank(Layer::m_comm->get_rank_in_model());
    }
    if(m_data_readers[execution_mode::testing] != nullptr) {
      m_data_readers[execution_mode::testing]->setup();
      m_data_readers[execution_mode::testing]->set_rank(Layer::m_comm->get_rank_in_model());
    }

    if(io_layer::m_data_set_spans_models) {
      calculate_num_iterations_per_epoch_training_spans_models(max_mb_size);
    } else {
      calculate_num_iterations_per_epoch_training_unique_per_models(max_mb_size);
    }

    for (auto& io_buffer : m_io_buffers) {
      int linearized_target_size;
      switch(m_data_reader_mode) {
      case data_reader_target_mode::REGRESSION:
        linearized_target_size = get_linearized_response_size();
        break;
      case data_reader_target_mode::RECONSTRUCTION:
        linearized_target_size = get_linearized_data_size();
        break;
      case data_reader_target_mode::CLASSIFICATION:
        linearized_target_size = get_linearized_label_size();
        break;
      case data_reader_target_mode::NA:
      default:
        linearized_target_size = 0;
      }
      io_buffer->setup_data(this->m_num_neurons, linearized_target_size, max_mb_size);
    }
<<<<<<< HEAD
=======
    io_buffer->setup_data(get_output_size(0),
                          linearized_target_size,
                          max_mb_size);
>>>>>>> 2b07d740
  }

  /** Setup output tensors.
   *  Sets up the effective (global) mini-batch size.
   */
  void fp_setup_outputs(El::Int mini_batch_size) override {

    // Determine model mini-batch size and effective mini-batch size
    // Note: If inter-model communication is activated, the effective
    // mini-batch is equal to the global mini-batch size.
    /// @todo This functionality should probably be moved elsewhere
    mini_batch_size = get_current_mini_batch_size();
    int effective_mini_batch_size = mini_batch_size;
    for (auto&& cb : this->m_model->get_callbacks()) {
      if (dynamic_cast<lbann_callback_imcomm*>(cb) != nullptr) {
        effective_mini_batch_size = get_current_global_mini_batch_size();
        break;
      }
    }

    // Set mini-batch size in model
    this->m_model->set_current_mini_batch_size(mini_batch_size);
    this->m_model->set_effective_mini_batch_size(effective_mini_batch_size);

    // Initialize matrices
    io_layer::fp_setup_outputs(mini_batch_size);

    // Local matrix bypass is only allowed it there is only a single io_buffer
    if(m_io_buffers.size() == 1) {
      for (int i = 0; i < get_num_children(); ++i) {
        m_io_buffers[0]->set_local_matrix_bypass(static_cast<CPUMat*>(&get_local_activations(i)), i);
      }
    }
    for (auto& io_buffer : m_io_buffers) {
      for (int i = 0; i < get_num_children(); ++i) {
        io_buffer->fp_setup_data(mini_batch_size, i);
      }
    }
  }

  void fetch_data_in_background() {
    int active_buffer = m_active_buffer % m_io_buffers.size();
    generic_io_buffer* io_buffer = m_io_buffers[active_buffer];

    if(!m_data_set_processed && m_io_buffers.size() > 1) {
      //      if(omp_test_lock(&dr_lock)) {
      //      std::cout << "I am about to fetch some data in the background" << std::endl;
      execution_mode mode = this->m_model->get_execution_mode();
      io_buffer = m_io_buffers[active_buffer];
      omp_set_lock(&dr_lock);
      setup_next_io_buffer(io_buffer);
      io_buffer->fetch_to_local_matrix(get_data_reader(), mode);
      omp_unset_lock(&dr_lock);
    }
  }

  void fp_compute() override {
    execution_mode mode = this->m_model->get_execution_mode();

    /// support for data_store out-of-memory mode; this instructs
    /// the data_store (via the data_reader) to read in the
    /// next mb from file, then exchange data as needed
    get_data_reader()->init_minibatch();

    generic_io_buffer* io_buffer = m_io_buffers[m_active_buffer % m_io_buffers.size()];

    omp_set_lock(&dr_lock);
    int num_samples_in_batch;
    if(io_buffer->num_samples_ready(mode) > 0) {
      num_samples_in_batch = io_buffer->num_samples_ready(mode);
      //      std::cout << "fp_compute already has data" << std::endl;
    }else {
      num_samples_in_batch = io_buffer->fetch_to_local_matrix(get_data_reader(), mode);
      //      std::cout << "fp_compute is fetching data" << std::endl;
    }

    if(dynamic_cast<partitioned_io_buffer*>(io_buffer) != nullptr) {
      // if(num_samples_in_batch != get_current_mini_batch_size()) {
      //   LBANN_ERROR("Not enough samples: " + std::to_string(num_samples_in_batch)
      //               + " and mini-batch size: " + std::to_string(get_current_mini_batch_size()));
      // }
      // Use the predetermined size of the mini-batch to set the current
      // batch size for the neural network
      num_samples_in_batch = get_current_mini_batch_size();

      update_num_samples_processed(num_samples_in_batch);
      io_buffer->distribute_from_local_matrix(get_data_reader(), mode, get_activations(0), get_activations(1));
    }else if(dynamic_cast<distributed_io_buffer*>(io_buffer) != nullptr) {
      if(((distributed_io_buffer*) io_buffer)->is_current_root(mode)) {
        /// Only update the number of samples processed by this parallel reader, when it is the current root
        update_num_samples_processed(num_samples_in_batch);
      }

      int expected_num_samples_in_batch = this->m_model->get_current_mini_batch_size();

      /// Let each rank know this size of the current mini-batch
      /// Note that this field has to be updated before distributing the data
      Layer::m_comm->model_broadcast(((distributed_io_buffer*) io_buffer)->current_root_rank(mode), num_samples_in_batch);
      this->m_model->set_current_mini_batch_size(num_samples_in_batch
                                                 + get_current_world_master_mini_batch_adjustment(m_comm->get_model_rank()));

      io_buffer->distribute_from_local_matrix(get_data_reader(), mode, get_activations(0), get_activations(1));

      if(num_samples_in_batch !=
         (expected_num_samples_in_batch - get_current_world_master_mini_batch_adjustment(m_comm->get_model_rank()))) {
        std::stringstream err;
        err << __FILE__ << " " << __LINE__ << " :: "
            << "I/O layers number of samples processed ("<< num_samples_in_batch
            <<") does not match the mini-batch size ("
            << (expected_num_samples_in_batch -
                get_current_world_master_mini_batch_adjustment(m_comm->get_model_rank()))
            << ")";
        throw lbann_exception(err.str());
      }
    }else {
      std::stringstream err;
      err << __FILE__ << " " << __LINE__ << " :: "
          << "could not fp_compute for I/O layers : encoutered generic_io_buffer type";
      throw lbann_exception(err.str());
    }

    m_data_set_processed = io_buffer->update_data_set(get_data_reader(), this->m_model->get_execution_mode());
    /// Only update the active buffer index once the entire FP, BP, update phases are completed
    m_active_buffer++;
    omp_unset_lock(&dr_lock);
  }

<<<<<<< HEAD
  void bp_compute() override {
  }

  void setup_next_io_buffer(generic_io_buffer* io_buffer) {
    int mini_batch_size = get_current_mini_batch_size();
    for (int i = 0; i < get_num_children(); ++i) {
      io_buffer->fp_setup_data(mini_batch_size, i);
    }
  }

=======
>>>>>>> 2b07d740
  /**
   * Once a mini-batch is processed, resuffle the data for the next batch if necessary
   */
  bool update_compute() override {
    return m_data_set_processed;
  }

  //************************************************************************
  // Helper functions to access the data readers
  //************************************************************************

  generic_data_reader *get_data_reader(const execution_mode mode) const {
    generic_data_reader *data_reader = nullptr;

    auto it = m_data_readers.find(mode);
    if (it != m_data_readers.end()) data_reader = it->second;

    switch(mode) {
    case execution_mode::training:
      break;
    case execution_mode::validation:
      break;
    case execution_mode::testing:
      break;
    default:
      throw lbann_exception(
                            std::string{} + __FILE__ + " " + std::to_string(__LINE__) +
                            " :: generic data distribution: invalid execution phase");
    }
    return data_reader;
  }

  generic_data_reader *get_data_reader() const {
    return get_data_reader(this->m_model->get_execution_mode());
  }

  virtual int get_num_parallel_readers(execution_mode mode) const {
    const generic_data_reader *data_reader = get_data_reader(mode);
    return (data_reader != nullptr) ? data_reader->get_num_parallel_readers() : 0;
  }

  virtual int get_num_parallel_readers() const {
    return get_num_parallel_readers(this->m_model->get_execution_mode());
  }

  virtual int get_num_iterations_per_epoch(execution_mode mode) const {
    const generic_data_reader *data_reader = get_data_reader(mode);
    return (data_reader != nullptr) ? data_reader->get_num_iterations_per_epoch() : 0;
  }

  virtual int get_num_iterations_per_epoch() const {
    return get_num_iterations_per_epoch(this->m_model->get_execution_mode());
  }

  virtual int get_current_step_in_epoch(execution_mode mode) const {
    const generic_data_reader *data_reader = get_data_reader(mode);
    return (data_reader != nullptr) ? data_reader->get_current_step_in_epoch() : 0;
  }

  virtual int get_current_step_in_epoch() const {
    return get_current_step_in_epoch(this->m_model->get_execution_mode());
  }

  virtual int get_mini_batch_size(execution_mode mode) const {
    const generic_data_reader *data_reader = get_data_reader(mode);
    return (data_reader != nullptr) ? data_reader->get_mini_batch_size() : 0;
  }

  virtual int get_last_mini_batch_size(execution_mode mode) const {
    const generic_data_reader *data_reader = get_data_reader(mode);
    return (data_reader != nullptr) ? data_reader->get_last_mini_batch_size() : 0;
  }

  virtual int get_last_mini_batch_size() const {
    return get_last_mini_batch_size(this->m_model->get_execution_mode());
  }

  virtual int get_current_mini_batch_size(execution_mode mode) const {
    const generic_data_reader *data_reader = get_data_reader(mode);
    return (data_reader != nullptr) ? data_reader->get_current_mini_batch_size() : 0;
  }

  virtual int get_current_mini_batch_size() const {
    return get_current_mini_batch_size(this->m_model->get_execution_mode());
  }

  virtual int get_global_mini_batch_size(execution_mode mode) const {
    const generic_data_reader *data_reader = get_data_reader(mode);
    return (data_reader != nullptr) ? data_reader->get_global_mini_batch_size() : 0;
  }

  virtual int get_global_last_mini_batch_size(execution_mode mode) const {
    const generic_data_reader *data_reader = get_data_reader(mode);
    return (data_reader != nullptr) ? data_reader->get_global_last_mini_batch_size() : 0;
  }

  virtual int get_current_global_mini_batch_size(execution_mode mode) const {
    const generic_data_reader *data_reader = get_data_reader(mode);
    return (data_reader != nullptr) ? data_reader->get_current_global_mini_batch_size() : 0;
  }

  virtual int get_current_global_mini_batch_size() const {
    return get_current_global_mini_batch_size(this->m_model->get_execution_mode());
  }

  virtual int get_world_master_mini_batch_adjustment(execution_mode mode) const {
    const generic_data_reader *data_reader = get_data_reader(mode);
    return (data_reader != nullptr) ? data_reader->get_world_master_mini_batch_adjustment() : 0;
  }

  virtual int get_world_master_mini_batch_adjustment() const {
    return get_world_master_mini_batch_adjustment(this->m_model->get_execution_mode());
  }

  virtual int get_current_world_master_mini_batch_adjustment(execution_mode mode, int model_rank) const {
    const generic_data_reader *data_reader = get_data_reader(mode);
    return (data_reader != nullptr) ? data_reader->get_current_world_master_mini_batch_adjustment(model_rank) : 0;
  }

  virtual int get_current_world_master_mini_batch_adjustment(int model_rank) const {
    return get_current_world_master_mini_batch_adjustment(this->m_model->get_execution_mode(), model_rank);
  }

  /** Calculate how many iterations are required for training, testing,
   *  and validation given a specified mini-batch size and that the
   *  training data set is spanning all of the models.
   */
  void calculate_num_iterations_per_epoch_training_spans_models(int mini_batch_size) {

    /// Setup the training data set so that it spans all models
    m_io_buffers[0]->calculate_num_iterations_per_epoch_spanning_models(mini_batch_size,
                                                                  get_data_reader(execution_mode::training));

    /// Each model uses the entire validation and testing data sets
    m_io_buffers[0]->calculate_num_iterations_per_epoch_single_model(mini_batch_size,
                                                               get_data_reader(execution_mode::validation));
    m_io_buffers[0]->calculate_num_iterations_per_epoch_single_model(mini_batch_size,
                                                               get_data_reader(execution_mode::testing));

  }

  void calculate_num_iterations_per_epoch_training_unique_per_models(int mini_batch_size) {

    /// Setup the training data set so that it spans all models
    m_io_buffers[0]->calculate_num_iterations_per_epoch_single_model(mini_batch_size,
                                                               get_data_reader(execution_mode::training));

    /// Each model uses the entire validation and testing data sets
    m_io_buffers[0]->calculate_num_iterations_per_epoch_single_model(mini_batch_size,
                                                               get_data_reader(execution_mode::validation));
    m_io_buffers[0]->calculate_num_iterations_per_epoch_single_model(mini_batch_size,
                                                               get_data_reader(execution_mode::testing));

  }

  //************************************************************************
  // Helper functions to access the dataset statistics
  //************************************************************************
  dataset& get_dataset(execution_mode m) override {
    switch(m) {
    case execution_mode::training:
      return m_training_dataset;
      break;
    case execution_mode::validation:
      return m_validation_dataset;
      break;
    case execution_mode::testing:
      return m_testing_dataset;
      break;
    default:
      throw lbann_exception("get_dataset: invalid execution mode");
    }
  }

  const dataset& get_dataset(execution_mode m) const override {
    switch(m) {
    case execution_mode::training:
      return m_training_dataset;
      break;
    case execution_mode::validation:
      return m_validation_dataset;
      break;
    case execution_mode::testing:
      return m_testing_dataset;
      break;
    default:
      throw lbann_exception("get_dataset: invalid execution mode");
    }
  }

  /**
   * Return the dataset associated with the current execution mode.
   */
  dataset& select_dataset() override { return get_dataset(m_model->get_execution_mode()); }
  const dataset& select_dataset() const override { return get_dataset(m_model->get_execution_mode()); }

  /**
   * Return the first dataset with a valid (non-null) datareader.
   * Returns null if none are valid.
   */
  dataset* select_first_valid_dataset() override {
    if (m_data_readers[execution_mode::training]) {
      return &m_training_dataset;
    } else if (m_data_readers[execution_mode::validation]) {
      return &m_validation_dataset;
    } else if (m_data_readers[execution_mode::testing]) {
      return &m_testing_dataset;
    } else {
      return nullptr;
    }
  }

  /**
   * Return the data reader associated with the current execution mode.
   */
  generic_data_reader *select_data_reader() const override {
    return get_data_reader();
  }

  /**
   * Update the number of samples processed for the current execution mode.
   */
  long update_num_samples_processed(long num_samples) override {
    dataset& ds = select_dataset();
    ds.num_samples_processed() += num_samples;
    return ds.get_num_samples_processed();
  }

  /**
   * Return the sample indices fetched in the current mini-batch.
   */
  El::Matrix<El::Int>* get_sample_indices_per_mb() override {
    generic_data_reader *dr = get_data_reader();
    return dr->get_indices_fetched_per_mb();
  }

  /**
   * Get the dimensions of the underlying data.
   */
  const std::vector<int> get_data_dims(int child_index = 0) const override {
    const generic_data_reader *dr = get_data_reader();
    //    dataset* ds = select_first_valid_dataset();
    if (dr) {
      if(child_index == 0) {
        return dr->get_data_dims();
      }else if(child_index == 1) {
        switch(m_data_reader_mode) {
        case data_reader_target_mode::REGRESSION:
          return std::vector<int>(1, dr->get_num_responses());
        case data_reader_target_mode::RECONSTRUCTION:
          return dr->get_data_dims();
        case data_reader_target_mode::CLASSIFICATION:
        default:
          return std::vector<int>(1, dr->get_num_labels());
        }
        //        the correct value based on initialization
      }else {
        LBANN_ERROR("get_data_dims: Invalid child index");
      }
    }
    return std::vector<int>(1, 0);
  }

  std::string get_topo_description() const override {
    std::stringstream ss;
    const size_t num_children = get_num_children();
    for (size_t i = 0; i < num_children; ++i) {
      const auto& dims = get_output_dims(i);
      if (i > 0) { ss << ", "; }
      ss << "activations";
      if (num_children > 1) { ss << "[" << i << "]"; }
      ss << " = [";
      for (size_t j = 0; j < dims.size(); j++) {
        ss << dims[j];
        if ( j != dims.size()-1) {
          ss << " x ";
        }
      }
      ss << ", " << get_activations(i).Width() << "s]";
    }
    return ss.str();;
  }

  /**
   * Get the linearized size of the underlying data.
   */
  long get_linearized_data_size() const override {
    long linearized_data_size = -1;

    data_reader_map_t::const_iterator it;

    it = m_data_readers.find(execution_mode::training);
    if ((it != m_data_readers.end()) && it->second) {
      linearized_data_size = (it->second)->get_linearized_data_size();
    }

    it = m_data_readers.find(execution_mode::validation);
    if ((it != m_data_readers.end()) && it->second) {
      long tmp_data_size = (it->second)->get_linearized_data_size();
      if (linearized_data_size != -1 && linearized_data_size != tmp_data_size) {
        throw lbann_exception("lbann_io_layer: validation data set size does not "
                              "match the currently established data set size");
      }
    }

    it = m_data_readers.find(execution_mode::testing);
    if ((it != m_data_readers.end()) && it->second) {
      long tmp_data_size = (it->second)->get_linearized_data_size();
      if (linearized_data_size != -1 && linearized_data_size != tmp_data_size) {
        throw lbann_exception("lbann_io_layer: testing data set size does not "
                              "match the currently established data set size");
      }
    }
    return linearized_data_size;
  }

  /**
   * Get the linearized size of the labels for the underlying data.
   */
  long get_linearized_label_size() const override {
    if (is_for_regression()) {
      return static_cast<long>(1);
    }
    long linearized_label_size = -1;
    data_reader_map_t::const_iterator it;

    it = m_data_readers.find(execution_mode::training);
    if ((it != m_data_readers.end()) && it->second) {
      linearized_label_size = (it->second)->get_linearized_label_size();
    }
    it = m_data_readers.find(execution_mode::validation);
    if ((it != m_data_readers.end()) && it->second) {
      long tmp_label_size = (it->second)->get_linearized_label_size();
      if (linearized_label_size != -1 && linearized_label_size != tmp_label_size) {
        throw lbann_exception("lbann_io_layer: validation label set size does not "
                              "match the currently established data set size");
      }
    }
    it = m_data_readers.find(execution_mode::testing);
    if ((it != m_data_readers.end()) && it->second) {
      long tmp_label_size = (it->second)->get_linearized_label_size();
      if (linearized_label_size != -1 && linearized_label_size != tmp_label_size) {
        throw lbann_exception("lbann_io_layer: testing label set size does not "
                              "match the currently established data set size");
      }
    }
    return linearized_label_size;
  }

  long get_linearized_response_size() const override {
    if (!is_for_regression()) {
      return static_cast<long>(1);
    }
    long linearized_response_size = -1;
    data_reader_map_t::const_iterator it;

    it = m_data_readers.find(execution_mode::training);
    if ((it != m_data_readers.end()) && it->second) {
      linearized_response_size = (it->second)->get_linearized_response_size();
    }
    it = m_data_readers.find(execution_mode::validation);
    if ((it != m_data_readers.end()) && it->second) {
      long tmp_response_size = (it->second)->get_linearized_response_size();
      if (linearized_response_size != -1 && linearized_response_size != tmp_response_size) {
        throw lbann_exception("lbann_io_layer: validation response set size does not "
                              "match the currently established data set size");
      }
    }
    it = m_data_readers.find(execution_mode::testing);
    if ((it != m_data_readers.end()) && it->second) {
      long tmp_response_size = (it->second)->get_linearized_response_size();
      if (linearized_response_size != -1 && linearized_response_size != tmp_response_size) {
        throw lbann_exception("lbann_io_layer: testing response set size does not "
                              "match the currently established data set size");
      }
    }
    return linearized_response_size;
  }

  long get_num_samples_trained() const override {
    return m_training_dataset.get_num_samples_processed();
  }
  long get_num_samples_tested() const override {
    return m_testing_dataset.get_num_samples_processed();
  }
  long get_total_num_training_samples() const override {
    return m_training_dataset.get_total_samples();
  }
  long get_total_num_testing_samples() const override {
    return m_testing_dataset.get_total_samples();
  }

  bool at_new_epoch() const override {
    const data_reader_map_t::const_iterator it = m_data_readers.find(execution_mode::training);
    return ((it != m_data_readers.end()) && it->second && (it->second)->at_new_epoch());
  }

  bool is_execution_mode_valid(execution_mode mode) const override {
    const dataset& ds = get_dataset(mode);
    return (ds.get_total_samples() != static_cast<long>(0));
  }
  //************************************************************************
  //
  //************************************************************************

  // save state of IO to a checkpoint
  bool save_to_checkpoint_shared(persist& p) const override {
    // save state of data readers from input layer
    data_reader_map_t::const_iterator it;
    if(p.get_cb_type() != callback_type::validation){
      it = this->m_data_readers.find(execution_mode::training);
      if ((it != this->m_data_readers.end()) && it->second) {
        (it->second)->save_to_checkpoint_shared(p, "data_reader_training");
      }
      it = this->m_data_readers.find(execution_mode::testing);
      if ((it != this->m_data_readers.end()) && it->second) {
        (it->second)->save_to_checkpoint_shared(p, "data_reader_testing");
      }
      if (m_comm->am_model_master()) {
        p.write_uint64(persist_type::train, "reader_train_processed",
                       (uint64_t) m_training_dataset.get_num_samples_processed());
        p.write_uint64(persist_type::train, "reader_train_total",
                       (uint64_t) m_training_dataset.get_total_samples());

        p.write_uint64(persist_type::train, "reader_test_processed",
                       (uint64_t) m_testing_dataset.get_num_samples_processed());
        p.write_uint64(persist_type::train, "reader_test_total",
                     (uint64_t) m_testing_dataset.get_total_samples());

      }
    }
    if(p.get_cb_type() == callback_type::validation || p.get_cb_type() == callback_type::batch){
      if (m_comm->am_model_master()) {
        p.write_uint64(persist_type::validate, "reader_validate_processed",
                       (uint64_t) m_validation_dataset.get_num_samples_processed());
        p.write_uint64(persist_type::validate, "reader_validate_total",
                       (uint64_t) m_validation_dataset.get_total_samples());
      }
      it = this->m_data_readers.find(execution_mode::validation);
      if ((it != this->m_data_readers.end()) && it->second) {
        (it->second)->save_to_checkpoint_shared(p, "data_reader_validation");
      }
    }
    return true;
  }

  struct dataset_header {
    uint64_t train_proc;
    uint64_t train_total;
    uint64_t test_proc;
    uint64_t test_total;
    uint64_t validate_proc;
    uint64_t validate_total;
  };

  // reload state of IO from a checkpoint
  bool load_from_checkpoint_shared(persist& p) override {
    // save state of data readers from input layer
    data_reader_map_t::const_iterator it;

    it = this->m_data_readers.find(execution_mode::training);
    if ((it != this->m_data_readers.end()) && it->second) {
      (it->second)->load_from_checkpoint_shared(p, "data_reader_training");
    }
    it = this->m_data_readers.find(execution_mode::testing);
    if ((it != this->m_data_readers.end()) && it->second) {
      (it->second)->load_from_checkpoint_shared(p, "data_reader_testing");
    }

    // save our own state
    // rank 0 reads the file
    dataset_header header;
    // Assume we are loading from a epoch end checkpoint
    if (m_comm->am_model_master()) {
      p.read_uint64(persist_type::train, "reader_train_processed",    &header.train_proc);
      p.read_uint64(persist_type::train, "reader_train_total",        &header.train_total);
      p.read_uint64(persist_type::train, "reader_test_processed",     &header.test_proc);
      p.read_uint64(persist_type::train, "reader_test_total",         &header.test_total);
      if(m_data_readers[execution_mode::validation] != nullptr){
        p.read_uint64(persist_type::validate, "reader_validate_processed", &header.validate_proc);
        p.read_uint64(persist_type::validate, "reader_validate_total",     &header.validate_total);
      }
    }

    it = this->m_data_readers.find(execution_mode::validation);
    if ((it != this->m_data_readers.end()) && it->second) {
      (it->second)->load_from_checkpoint_shared(p, "data_reader_validation");
    }
    // TODO: assumes homogeneous hardware
    // broadcast data from rank 0
    MPI_Bcast(&header, sizeof(header), MPI_BYTE, 0, MPI_COMM_WORLD);
    // set our fields
    m_training_dataset.num_samples_processed()   = (long) header.train_proc;
    m_training_dataset.total_samples()           = (long) header.train_total;
    m_testing_dataset.num_samples_processed()    = (long) header.test_proc;
    m_testing_dataset.total_samples()            = (long) header.test_total;
    if(m_data_readers[execution_mode::validation] != nullptr){
      m_validation_dataset.num_samples_processed() = (long) header.validate_proc;
      m_validation_dataset.total_samples()         = (long) header.validate_total;
    }
    return true;
  }

  bool save_to_checkpoint_distributed(persist& p) const override {
    // save state of data readers from input layer
    data_reader_map_t::const_iterator it;
    if(p.get_cb_type() != callback_type::validation){
      it = this->m_data_readers.find(execution_mode::training);
      if ((it != this->m_data_readers.end()) && it->second) {
        (it->second)->save_to_checkpoint_distributed(p, "data_reader_training");
      }
      it = this->m_data_readers.find(execution_mode::testing);
      if ((it != this->m_data_readers.end()) && it->second) {
        (it->second)->save_to_checkpoint_distributed(p, "data_reader_testing");
      }
      p.write_uint64(persist_type::train, "reader_train_processed",
                     (uint64_t) m_training_dataset.get_num_samples_processed());
      p.write_uint64(persist_type::train, "reader_train_total",
                     (uint64_t) m_training_dataset.get_total_samples());

      p.write_uint64(persist_type::train, "reader_test_processed",
                     (uint64_t) m_testing_dataset.get_num_samples_processed());
      p.write_uint64(persist_type::train, "reader_test_total",
                   (uint64_t) m_testing_dataset.get_total_samples());

    }
    if(p.get_cb_type() == callback_type::validation || p.get_cb_type() == callback_type::batch){
      p.write_uint64(persist_type::validate, "reader_validate_processed",
                     (uint64_t) m_validation_dataset.get_num_samples_processed());
      p.write_uint64(persist_type::validate, "reader_validate_total",
                     (uint64_t) m_validation_dataset.get_total_samples());
      it = this->m_data_readers.find(execution_mode::validation);
      if ((it != this->m_data_readers.end()) && it->second) {
        (it->second)->save_to_checkpoint_distributed(p, "data_reader_validation");
      }

    }
    return true;
  }

  bool load_from_checkpoint_distributed(persist& p) override {
    // save state of data readers from input layer
    data_reader_map_t::const_iterator it;
    it = this->m_data_readers.find(execution_mode::training);
    if ((it != this->m_data_readers.end()) && it->second) {
      (it->second)->load_from_checkpoint_distributed(p, "data_reader_training");
    }
    it = this->m_data_readers.find(execution_mode::testing);
    if ((it != this->m_data_readers.end()) && it->second) {
      (it->second)->load_from_checkpoint_distributed(p, "data_reader_testing");
    }
    // save our own state
    // rank 0 reads the file
    dataset_header header;
    p.read_uint64(persist_type::train, "reader_train_processed",    &header.train_proc);
    p.read_uint64(persist_type::train, "reader_train_total",        &header.train_total);
    p.read_uint64(persist_type::train, "reader_test_processed",     &header.test_proc);
    p.read_uint64(persist_type::train, "reader_test_total",         &header.test_total);
    if(m_data_readers[execution_mode::validation] != nullptr){
      p.read_uint64(persist_type::validate, "reader_validate_processed", &header.validate_proc);
      p.read_uint64(persist_type::validate, "reader_validate_total",     &header.validate_total);
    }
    it = this->m_data_readers.find(execution_mode::validation);
    if ((it != this->m_data_readers.end()) && it->second) {
      (it->second)->load_from_checkpoint_distributed(p, "data_reader_validation");
    }

    // set our fields
    m_training_dataset.num_samples_processed()   = (long) header.train_proc;
    m_training_dataset.total_samples()           = (long) header.train_total;
    m_testing_dataset.num_samples_processed()    = (long) header.test_proc;
    m_testing_dataset.total_samples()            = (long) header.test_total;
    if(m_data_readers[execution_mode::validation] != nullptr){
      m_validation_dataset.num_samples_processed() = (long) header.validate_proc;
      m_validation_dataset.total_samples()         = (long) header.validate_total;
    }
    return true;
  }

 protected:
  std::vector<generic_io_buffer*> m_io_buffers;
  int m_active_buffer;

  dataset m_training_dataset;
  dataset m_testing_dataset;
  dataset m_validation_dataset;
  //  bool m_data_sets_span_models;

  data_reader_map_t m_data_readers;
 //  std::map<execution_mode, dataset_stats> m_dataset_stats;
  bool m_data_set_processed;
  omp_lock_t dr_lock;
};

template<> inline void generic_input_layer::initialize_io_buffer<partitioned_io_buffer>(lbann_comm *comm, int num_parallel_readers, std::map<execution_mode, generic_data_reader *> data_readers) {
  m_io_buffers.push_back(new partitioned_io_buffer(comm, num_parallel_readers, data_readers, m_expected_num_child_layers));
}

template<> inline void generic_input_layer::initialize_io_buffer<distributed_io_buffer>(lbann_comm *comm, int num_parallel_readers, std::map<execution_mode, generic_data_reader *> data_readers) {
  m_io_buffers.push_back(new distributed_io_buffer(comm, num_parallel_readers, data_readers, m_expected_num_child_layers));
}

}  // namespace lbann

#endif  // LBANN_LAYERS_GENERIC_INPUT_LAYER_HPP_INCLUDED<|MERGE_RESOLUTION|>--- conflicted
+++ resolved
@@ -184,14 +184,10 @@
       default:
         linearized_target_size = 0;
       }
-      io_buffer->setup_data(this->m_num_neurons, linearized_target_size, max_mb_size);
-    }
-<<<<<<< HEAD
-=======
-    io_buffer->setup_data(get_output_size(0),
-                          linearized_target_size,
-                          max_mb_size);
->>>>>>> 2b07d740
+      io_buffer->setup_data(get_output_size(0),
+                            linearized_target_size,
+                            max_mb_size);
+    }
   }
 
   /** Setup output tensors.
@@ -319,19 +315,6 @@
     omp_unset_lock(&dr_lock);
   }
 
-<<<<<<< HEAD
-  void bp_compute() override {
-  }
-
-  void setup_next_io_buffer(generic_io_buffer* io_buffer) {
-    int mini_batch_size = get_current_mini_batch_size();
-    for (int i = 0; i < get_num_children(); ++i) {
-      io_buffer->fp_setup_data(mini_batch_size, i);
-    }
-  }
-
-=======
->>>>>>> 2b07d740
   /**
    * Once a mini-batch is processed, resuffle the data for the next batch if necessary
    */
