--- conflicted
+++ resolved
@@ -42,33 +42,6 @@
 // FullyConnectedLayer : dense layer class
 template <data_layout DATA_DIST>
 class FullyConnectedLayer : public Layer {
-<<<<<<< HEAD
-=======
- public:
-  FullyConnectedLayer(data_layout data_dist,
-                      uint index,
-                      int numPrevNeurons,
-                      uint numNeurons,
-                      uint minim_batch_size,
-                      activation_type activationType,
-                      weight_initialization init,
-                      lbann_comm *comm,
-                      optimizer *opt,
-                      std::vector<regularizer *> regs= {});
-  ~FullyConnectedLayer();
-  void initialize_model_parallel_distribution();
-  void initialize_data_parallel_distribution();
-  void setup(int numPrevNeurons);
-  void fp_set_std_matrix_view();
-  bool update();
-  DataType checkGradient(Layer& PrevLayer, const DataType Epsilon=1e-4);
-  DataType computeCost(DistMat& deltas);
-  DataType WBL2norm();
-
-  // bool saveToFile(std::string FileDir);
-  // bool loadFromFile(std::string FileDir);
-
->>>>>>> d3bbbf64
  private:
 
   const weight_initialization m_weight_initialization;
@@ -111,14 +84,14 @@
                       const uint index,
                       const int numPrevNeurons,
                       const uint numNeurons,
-                      const uint miniBatchSize,
+                      const uint minim_batch_size,
                       const activation_type activationType,
                       const weight_initialization init,
                       lbann_comm *comm,
                       optimizer *opt,
                       std::vector<regularizer *> regs = {})
     : Layer(data_dist,
-            index, comm, opt, miniBatchSize, activationType, regs),
+            index, comm, opt, minim_batch_size, activationType, regs),
     m_weight_initialization(init) {
 
     m_type = layer_type::fully_connected;
