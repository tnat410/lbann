////////////////////////////////////////////////////////////////////////////////
// Copyright (c) 2014-2016, Lawrence Livermore National Security, LLC.
// Produced at the Lawrence Livermore National Laboratory.
// Written by the LBANN Research Team (B. Van Essen, et al.) listed in
// the CONTRIBUTORS file. <lbann-dev@llnl.gov>
//
// LLNL-CODE-697807.
// All rights reserved.
//
// This file is part of LBANN: Livermore Big Artificial Neural Network
// Toolkit. For details, see http://software.llnl.gov/LBANN or
// https://github.com/LLNL/LBANN.
//
// Licensed under the Apache License, Version 2.0 (the "Licensee"); you
// may not use this file except in compliance with the License.  You may
// obtain a copy of the License at:
//
// http://www.apache.org/licenses/LICENSE-2.0
//
// Unless required by applicable law or agreed to in writing, software
// distributed under the License is distributed on an "AS IS" BASIS,
// WITHOUT WARRANTIES OR CONDITIONS OF ANY KIND, either express or
// implied. See the License for the specific language governing
// permissions and limitations under the license.
////////////////////////////////////////////////////////////////////////////////

#ifndef LBANN_LAYER_CROP_HPP_INCLUDED
#define LBANN_LAYER_CROP_HPP_INCLUDED

#include "lbann/layers/transform/transform.hpp"
#include "lbann/utils/exception.hpp"

namespace lbann {

/** Crop layer.
 *  This layer extracts a crop from an input tensor, namely the
 *  activations tensor from the first parent layer. The position of
 *  the crop is controlled by the second parent layer, which should
 *  output one value in [0,1) for each tensor dimension.
 */
template <data_layout T_layout = data_layout::DATA_PARALLEL, El::Device Dev = El::Device::CPU>
class crop_layer : public transform_layer {
 private:

  /** View into region of input tensor. */
  AbsDistMat* m_input_region_v;
  /** View into region of output tensor. */
  AbsDistMat* m_output_region_v;

 public:

  crop_layer(lbann_comm *comm,
             std::vector<int> dims)
    : transform_layer(comm),
      m_input_region_v(nullptr),
      m_output_region_v(nullptr) {
    static_assert(Dev == El::Device::CPU,
                  "crop layer currently only supports CPU");
    static_assert(T_layout == data_layout::DATA_PARALLEL,
                  "crop layer currently only supports DATA_PARALLEL");

    // Crop dimensions
<<<<<<< HEAD
    this->m_neuron_dims = dims;
    this->m_num_neuron_dims = m_neuron_dims.size();
    this->m_num_neurons = std::accumulate(m_neuron_dims.begin(),
                                          m_neuron_dims.end(),
                                          1,
                                          std::multiplies<int>());

=======
    set_output_dims(dims);
 
>>>>>>> d44f63fd
    // Parent layers for original tensor and crop position
    m_expected_num_parent_layers = 2;

  }

  crop_layer(const crop_layer& other)
    : transform_layer(other),
      m_input_region_v(other.m_input_region_v),
      m_output_region_v(other.m_output_region_v) {
    if (m_input_region_v != nullptr) {
      m_input_region_v = m_input_region_v->Copy();
    }
    if (m_output_region_v != nullptr) {
      m_output_region_v = m_output_region_v->Copy();
    }
  }

  crop_layer& operator=(const crop_layer& other) {
    transform_layer::operator=(other);
    if (m_input_region_v != nullptr)  { delete m_input_region_v; }
    if (m_output_region_v != nullptr) { delete m_output_region_v; }
    m_input_region_v = other.m_input_region_v;
    m_output_region_v = other.m_output_region_v;
    if (m_input_region_v != nullptr) {
      m_input_region_v = m_input_region_v->Copy();
    }
    if (m_output_region_v != nullptr) {
      m_output_region_v = m_output_region_v->Copy();
    }

  }

  virtual ~crop_layer() override {
    if (m_input_region_v != nullptr)  { delete m_input_region_v; }
    if (m_output_region_v != nullptr) { delete m_output_region_v; }
  }

  crop_layer* copy() const override { return new crop_layer(*this); }
  std::string get_type() const override { return "crop"; }
  data_layout get_data_layout() const override { return T_layout; }
  El::Device get_device_allocation() const override { return Dev; }

  void setup_matrices(const El::Grid& grid) override {
    transform_layer::setup_matrices(grid);
    if (m_input_region_v != nullptr)  { delete m_input_region_v; }
    if (m_output_region_v != nullptr) { delete m_output_region_v; }
    const auto& input = get_prev_activations();
    m_input_region_v = input.Construct(input.Grid(), input.Root());
    m_output_region_v = input.Construct(input.Grid(), input.Root());
  }

  void setup_dims() override {
    transform_layer::setup_dims();
    std::stringstream err;

    // Make sure input tensors have valid dimensions
    const auto& input_dims = get_input_dims(0);
    const auto& loc_dims = get_input_dims(1);
    const auto& output_dims = get_output_dims();
    if (input_dims.size() != output_dims.size()) {
      err << get_type() << " layer \"" << get_name() << "\" "
          << "expects a crop input tensor with "
          << output_dims.size() << " dimensions, "
          << "but parent layer "
          << "\"" << m_parent_layers[0]->get_name() << "\" "
          << "outputs a tensor with "
          << input_dims.size() << " dimensions";
      LBANN_ERROR(err.str());
    }
    if (loc_dims.size() != 1 || loc_dims[0] != (int) input_dims.size()) {
      err << get_type() << " layer \"" << get_name() << "\" "
          << "expects a 1D crop position tensor with "
          << output_dims.size() << " entries, "
          << "but parent layer "
          << "\"" << m_parent_layers[1]->get_name() << "\" "
          << "outputs a tensor with dimensions ";
      for (size_t i = 0; i < loc_dims.size(); ++i) {
        err << (i > 0 ? " x " : "") << loc_dims[i];
      }
      LBANN_ERROR(err.str());
    }

  }

  protected:

  void fp_compute() override {
    if (this->using_gpus()) {
      fp_compute_gpu();
    } else {
      fp_compute_cpu();
    }
  }

  void bp_compute() override {
    if (this->using_gpus()) {
      bp_compute_gpu();
    } else {
      bp_compute_cpu();
    }
  }

  void fp_compute_cpu() {

    // Tensor dimensions
    const auto& input_dims = get_input_dims(0);
    const auto& output_dims = get_output_dims();
    const El::Int num_dims = output_dims.size();

    // Input and output tensors
    const auto& local_crop_pos = get_local_prev_activations(1);
    const auto& local_input = get_local_prev_activations(0);
    auto& local_output = get_local_activations();

    // Crop each mini-batch sample
    LBANN_OMP_TASKLOOP
    for (El::Int s = 0; s < local_input.Width(); ++s) {

      // Determine crop position
      std::vector<int> crop_offsets;
      for (El::Int d = 0; d < num_dims; ++d) {
        const auto& pos = local_crop_pos(d, s);
        if (pos < DataType(0) || pos >= DataType(1)) {
          std::stringstream err;
          err << "crop position not in range [0,1) "
              << "(pos[" << d << "] = " << pos << ")";
          LBANN_ERROR(err.str());
        }
        const auto& num_offsets = input_dims[d] - output_dims[d] + 1;
        crop_offsets.push_back((int)(pos * num_offsets));
      }

      // Copy entries from input tensor to output tensor
      std::vector<int> output_pos(num_dims, 0);
      while (output_pos[0] < output_dims[0]) {

        // Copy entry from input tensor to output tensor
        int input_index = output_pos[0] + crop_offsets[0];
        int output_index = output_pos[0];
        for (int d = 0; d < num_dims-1; ++d) {
          input_index = (input_dims[d] * input_index
                         + output_pos[d+1] + crop_offsets[d+1]);
          output_index = output_dims[d] * output_index + output_pos[d+1];
        }
        local_output(output_index, s) = local_input(input_index, s);

        // Move to next entry
        ++output_pos.back();
        for (int d = num_dims-1; d >= 1; --d) {
          if (output_pos[d] >= output_dims[d]) {
            output_pos[d] = 0;
            ++output_pos[d-1];
          }
        }

      }

    }

  }

  void bp_compute_cpu() {

    // Tensor dimensions
    const auto& input_dims = get_input_dims(0);
    const auto& output_dims = get_output_dims();
    const El::Int num_dims = output_dims.size();

    // Input and output tensors
    const auto& local_crop_pos = get_local_prev_activations(1);
    const auto& local_gradient_wrt_output = get_local_prev_error_signals();
    auto& local_gradient_wrt_input = get_local_error_signals(0);
    El::Zero(get_error_signals(1));

    // Crop each mini-batch sample
    LBANN_OMP_TASKLOOP
    for (El::Int s = 0; s < local_gradient_wrt_output.Width(); ++s) {

      // Determine crop position
      std::vector<int> crop_offsets;
      for (El::Int d = 0; d < num_dims; ++d) {
        const auto& pos = local_crop_pos(d, s);
        if (pos < DataType(0) || pos >= DataType(1)) {
          LBANN_ERROR("crop position not in range [0,1)");
        }
        const auto& num_offsets = input_dims[d] - output_dims[d] + 1;
        crop_offsets.push_back((int)(pos * num_offsets));
      }

      // Copy entries from input tensor to output tensor
      std::vector<int> output_pos(num_dims, 0);
      while (output_pos[0] < output_dims[0]) {

        // Copy entry from input tensor to output tensor
        int input_index = output_pos[0] + crop_offsets[0];
        int output_index = output_pos[0];
        for (int d = 0; d < num_dims-1; ++d) {
          input_index = (input_dims[d] * input_index
                         + output_pos[d+1] + crop_offsets[d+1]);
          output_index = output_dims[d] * output_index + output_pos[d+1];
        }
        local_gradient_wrt_input(input_index, s)
          = local_gradient_wrt_output(output_index, s);

        // Move to next entry
        ++output_pos.back();
        for (int d = num_dims-1; d >= 1; --d) {
          if (output_pos[d] >= output_dims[d]) {
            output_pos[d] = 0;
            ++output_pos[d-1];
          }
        }

      }

    }

  }

  void fp_compute_gpu() {
    /// @todo Implement
    LBANN_ERROR("not yet implemented");
  }

  void bp_compute_gpu() {
    /// @todo Implement
    LBANN_ERROR("not yet implemented");
  }

};

} // namespace lbann

#endif // LBANN_LAYER_CROP_HPP_INCLUDED<|MERGE_RESOLUTION|>--- conflicted
+++ resolved
@@ -60,18 +60,8 @@
                   "crop layer currently only supports DATA_PARALLEL");
 
     // Crop dimensions
-<<<<<<< HEAD
-    this->m_neuron_dims = dims;
-    this->m_num_neuron_dims = m_neuron_dims.size();
-    this->m_num_neurons = std::accumulate(m_neuron_dims.begin(),
-                                          m_neuron_dims.end(),
-                                          1,
-                                          std::multiplies<int>());
-
-=======
     set_output_dims(dims);
- 
->>>>>>> d44f63fd
+
     // Parent layers for original tensor and crop position
     m_expected_num_parent_layers = 2;
 
