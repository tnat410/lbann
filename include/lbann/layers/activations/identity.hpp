////////////////////////////////////////////////////////////////////////////////
// Copyright (c) 2014-2016, Lawrence Livermore National Security, LLC.
// Produced at the Lawrence Livermore National Laboratory.
// Written by the LBANN Research Team (B. Van Essen, et al.) listed in
// the CONTRIBUTORS file. <lbann-dev@llnl.gov>
//
// LLNL-CODE-697807.
// All rights reserved.
//
// This file is part of LBANN: Livermore Big Artificial Neural Network
// Toolkit. For details, see http://software.llnl.gov/LBANN or
// https://github.com/LLNL/LBANN.
//
// Licensed under the Apache License, Version 2.0 (the "Licensee"); you
// may not use this file except in compliance with the License.  You may
// obtain a copy of the License at:
//
// http://www.apache.org/licenses/LICENSE-2.0
//
// Unless required by applicable law or agreed to in writing, software
// distributed under the License is distributed on an "AS IS" BASIS,
// WITHOUT WARRANTIES OR CONDITIONS OF ANY KIND, either express or
// implied. See the License for the specific language governing
// permissions and limitations under the license.
////////////////////////////////////////////////////////////////////////////////

#ifndef LBANN_LAYERS_ACTIVATIONS_IDENTITY_HPP_INCLUDED
#define LBANN_LAYERS_ACTIVATIONS_IDENTITY_HPP_INCLUDED

#include "lbann/layers/layer.hpp"

namespace lbann {

/** Identity layer. */
template <data_layout Layout, El::Device Device>
class identity_layer : public Layer {
public:
  identity_layer(lbann_comm *comm) : Layer(comm) {}
  identity_layer* copy() const override { return new identity_layer(*this); }
  std::string get_type() const override { return "identity"; }
  data_layout get_data_layout() const override { return Layout; }
  El::Device get_device_allocation() const override { return Device; }
protected:
<<<<<<< HEAD

  void setup_dims() override {
    activation_layer::setup_dims();
    set_output_dims(get_input_dims());
  }

=======
>>>>>>> 96f97060
  void fp_setup_outputs(El::Int mini_batch_size) override {
    El::LockedView(get_activations(), get_prev_activations());
  }
  void bp_setup_gradient_wrt_inputs(El::Int mini_batch_size) override {
    El::LockedView(get_error_signals(), get_prev_error_signals());
  }
  void fp_compute() override {}
  void bp_compute() override {}
};

} // namespace lbann

#endif // LBANN_LAYERS_ACTIVATIONS_IDENTITY_HPP_INCLUDED<|MERGE_RESOLUTION|>--- conflicted
+++ resolved
@@ -41,15 +41,10 @@
   data_layout get_data_layout() const override { return Layout; }
   El::Device get_device_allocation() const override { return Device; }
 protected:
-<<<<<<< HEAD
-
   void setup_dims() override {
-    activation_layer::setup_dims();
+    Layer::setup_dims();
     set_output_dims(get_input_dims());
   }
-
-=======
->>>>>>> 96f97060
   void fp_setup_outputs(El::Int mini_batch_size) override {
     El::LockedView(get_activations(), get_prev_activations());
   }
