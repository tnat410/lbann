--- conflicted
+++ resolved
@@ -264,24 +264,13 @@
 case ${SCHEDULER} in
     slurm)
         MPIRUN="srun --nodes=${NUM_NODES} --ntasks=${NUM_PROCS}"
-<<<<<<< HEAD
-        case ${CLUSTER} in
-            surface|ray)
-                case ${HAS_GPU} in
-                    YES|yes|TRUE|true|ON|on|1)
+        case ${HAS_GPU} in
+            YES|yes|TRUE|true|ON|on|1)
+                case ${CLUSTER} in
+                    surface|ray)
                         MPIRUN="${MPIRUN} --nvidia_compute_mode=default"
                         ;;
                 esac
-                ;;
-=======
-        case ${HAS_GPU} in
-            YES|yes|TRUE|true|ON|on|1)
-                case ${CLUSTER} in
-                    surface)
-                        MPIRUN="${MPIRUN} --nvidia_compute_mode=default"
-                        ;;
-                esac
->>>>>>> e1cfd2b4
         esac
         MPIRUN1="srun --nodes=${NUM_NODES} --ntasks=${NUM_NODES}"
         MPIRUN2="srun --nodes=${NUM_NODES} --ntasks=$((2*${NUM_NODES}))"
