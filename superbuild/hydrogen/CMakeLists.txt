enable_language(CXX)

option(Hydrogen_ENABLE_CUDA "Enable CUDA support in Hydrogen" OFF)

option(Hydrogen_ENABLE_OPENMP "Hydrogen use OpenMP threading." ON)
option(Hydrogen_ENABLE_OMP_TASKLOOP "Hydrogen use OpenMP taskloops for parallel regions." OFF)

option(Hydrogen_USE_64BIT_INTS
  "Hydrogen use 64-bit internal indices" ON)

option(Hydrogen_USE_64BIT_BLAS_INTS
  "Hydrogen use 64-bit integers in BLAS calls" OFF)

option(Hydrogen_ENABLE_TESTING "Enable the hydrogen tests." OFF)

# Where to install Hydrogen
set(HYDROGEN_CMAKE_INSTALL_PREFIX "${CMAKE_INSTALL_PREFIX}"
  CACHE PATH "The installation location of Hydrogen.")

# The build type for Hydrogen
set(HYDROGEN_CMAKE_BUILD_TYPE "${CMAKE_BUILD_TYPE}"
  CACHE STRING "The build type for Hydrogen.")

option(Hydrogen_BUILD_SHARED_LIBS
  "Build dynamically linked libraries for Hydrogen" ${BUILD_SHARED_LIBS})

if (TARGET OPENBLAS)
  set(_hydrogen_depends_tag DEPENDS)
  list(APPEND _HYDROGEN_DEPENDS OPENBLAS)
  set(Hydrogen_USE_OpenBLAS ON
    CACHE BOOL "Whether to use OpenBLAS in Hydrogen")
  set(LBANN_SB_FWD_HYDROGEN_OpenBLAS_DIR "${OPENBLAS_DIR}/lib/cmake/openblas"
    CACHE STRING "The path to OpenBLAS for Hydrogen.")

  if (OPENBLAS_USE_64_BIT_INDEX)
    set(Hydrogen_USE_64BIT_BLAS_INTS ON)
  endif ()
endif ()

if (TARGET ALUMINUM)
  option(Hydrogen_ENABLE_ALUMINUM "Whether to use Aluminum in Hydrogen" ON)

  if (Hydrogen_ENABLE_ALUMINUM)
    message(STATUS "Building Hydrogen with Aluminum support")
    set(LBANN_SB_FWD_HYDROGEN_Aluminum_DIR
      "${ALUMINUM_DIR}/lib/cmake/aluminum"
      CACHE STRING "The path to Aluminum for Hydrogen.")

    set(_hydrogen_depends_tag DEPENDS)
    list(APPEND _HYDROGEN_DEPENDS ALUMINUM)

    if (ALUMINUM_ENABLE_CUDA OR ALUMINUM_ENABLE_MPI_CUDA OR ALUMINUM_ENABLE_NCCL)
      set(Hydrogen_ENABLE_CUDA ON)
    endif ()
  endif (Hydrogen_ENABLE_ALUMINUM)
endif (TARGET ALUMINUM)

<<<<<<< HEAD
if (TARGET CUB)
  option(Hydrogen_ENABLE_CUB "Whether to use CUB in Hydrogen" ON)
  if (Hydrogen_ENABLE_CUB)
    message(STATUS "Building Hydrogen with CUB support")
    set(LBANN_SB_FWD_HYDROGEN_CUB_DIR "${CUB_DIR}"
      CACHE STRING "The path to CUB for Hydrogen.")

    set(_hydrogen_depends_tag DEPENDS)
    list(APPEND _HYDROGEN_DEPENDS CUB)

    set(Hydrogen_ENABLE_CUDA ON)
  endif ()
endif (TARGET CUB)
=======
if (TARGET CATCH2)
  option(Hydrogen_ENABLE_UNIT_TESTS "Build catch2 unit tests in hydrogen" ON)
  if (Hydrogen_ENABLE_UNIT_TESTS)
    set(LBANN_SB_FWD_HYDROGEN_CATCH2_DIR ${CATCH2_DIR})
    set(_hydrogen_depends_tag DEPENDS)
    list(APPEND _HYDROGEN_DEPENDS CATCH2)
  endif ()
endif (TARGET CATCH2)
>>>>>>> 5dc979b7

if (Hydrogen_ENABLE_CUDA)
  enable_language(CUDA)
endif ()

# Get the list of HYDROGEN variables
get_property(HYDROGEN_VARIABLES DIRECTORY PROPERTY VARIABLES)
list(FILTER HYDROGEN_VARIABLES INCLUDE REGEX
  "^HYDROGEN_.*\|^Hydrogen_.*\|^LBANN_SB_FWD_HYDROGEN_.*\|^LBANN_SB_FWD_Hydrogen_.*")
list(FILTER HYDROGEN_VARIABLES EXCLUDE REGEX
  "Hydrogen_URL\|Hydrogen_TAG\|Hydrogen_CMAKE_GENERATOR\|Hydrogen_BUILD_SHARED_LIBS")

create_cmake_arguments(
  OUTPUT_VARIABLE HYDROGEN_CMAKE_ARGS
  PACKAGE_NAME HYDROGEN
  SKIP_VARS_WITH_PREFIXES "LBANN_SB"
  EXTRA_REMOVE_PREFIXES "LBANN_SB_FWD_HYDROGEN" "LBANN_SB_FWD_Hydrogen"
  VARIABLES ${HYDROGEN_VARIABLES})

# Handle the clone mechanism. First URL
option(HYDROGEN_CLONE_VIA_SSH
  "Clone Hydrogen using SSH instead of HTTPS" ${LBANN_SB_CLONE_VIA_SSH})

if (HYDROGEN_CLONE_VIA_SSH)
  set(HYDROGEN_URL git@github.com:LLNL/Elemental.git
    CACHE STRING "The URL from which to clone Hydrogen")
else ()
  set(HYDROGEN_URL "https://github.com/LLNL/Elemental.git"
    CACHE STRING "The URL from which to clone Hydrogen")
endif ()

# ... then the tag.
set(HYDROGEN_TAG "hydrogen"
  CACHE STRING "The git tag or hash to checkout for Hydrogen")

if (HYDROGEN_CUSTOM_SOURCE_DIR)
  set(HYDROGEN_SOURCE_DIR "${HYDROGEN_CUSTOM_SOURCE_DIR}")
  set(HYDROGEN_URL "")
  set(HYDROGEN_TAG "")
  set(_GIT_REPOSITORY_TAG)
  set(_GIT_TAG_TAG)
  message(STATUS "Using HYDROGEN source in: ${HYDROGEN_SOURCE_DIR}")
else ()
  set(HYDROGEN_SOURCE_DIR "${CMAKE_CURRENT_BINARY_DIR}/src")
  set(_GIT_REPOSITORY_TAG "GIT_REPOSITORY")
  set(_GIT_TAG_TAG "GIT_TAG")
endif ()

include(ExternalProject)
ExternalProject_Add(HYDROGEN
  PREFIX ${CMAKE_CURRENT_BINARY_DIR}
  TMP_DIR ${CMAKE_CURRENT_BINARY_DIR}/tmp
  STAMP_DIR ${CMAKE_CURRENT_BINARY_DIR}/stamp
  ${_GIT_REPOSITORY_TAG} ${HYDROGEN_URL}
  ${_GIT_TAG_TAG} ${HYDROGEN_TAG}
  SOURCE_DIR ${HYDROGEN_SOURCE_DIR}
  ${_hydrogen_depends_tag} ${_HYDROGEN_DEPENDS}
  BINARY_DIR ${CMAKE_CURRENT_BINARY_DIR}/build
  INSTALL_DIR ${HYDROGEN_CMAKE_INSTALL_PREFIX}
  USES_TERMINAL_BUILD 1
  LOG_DOWNLOAD 1
  LOG_UPDATE 1
  LOG_CONFIGURE 1
  LOG_BUILD 1
  LOG_INSTALL 1
  LOG_TEST 1
  LIST_SEPARATOR |
  CMAKE_ARGS
  -DCMAKE_CXX_COMPILER=${CMAKE_CXX_COMPILER}
  -DCMAKE_CUDA_COMPILER=${CMAKE_CUDA_COMPILER}
  -DCMAKE_CUDA_HOST_COMPILER=${CMAKE_CUDA_HOST_COMPILER}
  -DBUILD_SHARED_LIBS=${Hydrogen_BUILD_SHARED_LIBS}
  ${HYDROGEN_CMAKE_ARGS}
  )

set(HYDROGEN_DIR ${HYDROGEN_CMAKE_INSTALL_PREFIX}
  CACHE INTERNAL "The install prefix of Hydrogen.")<|MERGE_RESOLUTION|>--- conflicted
+++ resolved
@@ -55,7 +55,6 @@
   endif (Hydrogen_ENABLE_ALUMINUM)
 endif (TARGET ALUMINUM)
 
-<<<<<<< HEAD
 if (TARGET CUB)
   option(Hydrogen_ENABLE_CUB "Whether to use CUB in Hydrogen" ON)
   if (Hydrogen_ENABLE_CUB)
@@ -69,7 +68,7 @@
     set(Hydrogen_ENABLE_CUDA ON)
   endif ()
 endif (TARGET CUB)
-=======
+
 if (TARGET CATCH2)
   option(Hydrogen_ENABLE_UNIT_TESTS "Build catch2 unit tests in hydrogen" ON)
   if (Hydrogen_ENABLE_UNIT_TESTS)
@@ -78,7 +77,6 @@
     list(APPEND _HYDROGEN_DEPENDS CATCH2)
   endif ()
 endif (TARGET CATCH2)
->>>>>>> 5dc979b7
 
 if (Hydrogen_ENABLE_CUDA)
   enable_language(CUDA)
